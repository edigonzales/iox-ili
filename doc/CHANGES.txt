--- conflicted
+++ resolved
@@ -9,11 +9,8 @@
 - FileLogger: enable optional timeStamp
 - Validator: add single pass option
 - ObjectPool: report file size in trace log (ilivalidator#335)
-<<<<<<< HEAD
 - Validator: Add feature geometry intersection coordinates to log (#109)
-=======
 - ili2c-5.2.6
->>>>>>> fa7582e0
 
 iox-ili 1.21.10 (2022-04-29)
 -----------------------------
