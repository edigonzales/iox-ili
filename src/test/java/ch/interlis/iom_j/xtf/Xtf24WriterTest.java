--- conflicted
+++ resolved
@@ -118,12 +118,8 @@
         assertEquals(expected, byteArrayOutputStream.toString());
     }
 
-    @Test
-<<<<<<< HEAD
-    public void writeMultiSurfaceObjectEvent() throws IOException, IoxException {
-=======
+        @Test
     public void writeMultiPolylineObjectEvent() throws IOException, IoxException {
->>>>>>> 8f0470a4
         ByteArrayOutputStream byteArrayOutputStream = new ByteArrayOutputStream();
         OutputStreamWriter outputStreamWriter = new OutputStreamWriter(byteArrayOutputStream, "UTF-8");
 
@@ -147,7 +143,52 @@
         segments.addattrobj("segment", coord2);
         segments.addattrobj("segment", coord3);
 
-<<<<<<< HEAD
+        IomObject polyline = factory.createIomObject("POLYLINE", null);
+        polyline.addattrobj("sequence", segments);
+
+        IomObject multipolyline = factory.createIomObject("MULTIPOLYLINE", null);
+        multipolyline.addattrobj("polyline", polyline);
+        multipolyline.addattrobj("polyline", polyline);
+
+        IomObject multipolylineClass = factory.createIomObject("DataTest1.TopicB.ClassPM", "mOid");
+        multipolylineClass.addattrobj("attrPM", multipolyline);
+
+        Xtf24WriterAlt xtfWriter = new Xtf24WriterAlt(outputStreamWriter, Ili2cUtility.getIoxMappingTable(td));
+        xtfWriter.writeStartTransfer(null, null, Ili2cUtility.buildModelList(td));
+        xtfWriter.writeStartBasket("DataTest1.TopicB", "bidB");
+        xtfWriter.writeObject(multipolylineClass);
+        xtfWriter.writeEndBasket();
+        xtfWriter.writeEndTransfer();
+
+        String expected = new Scanner(new File(TEST_IN,"MultiPolyline.xtf")).useDelimiter("\\Z").next();
+        assertEquals(expected, byteArrayOutputStream.toString());
+    }
+    
+    @Test
+    public void writeMultiSurfaceObjectEvent() throws IOException, IoxException {
+        ByteArrayOutputStream byteArrayOutputStream = new ByteArrayOutputStream();
+        OutputStreamWriter outputStreamWriter = new OutputStreamWriter(byteArrayOutputStream, "UTF-8");
+
+        IomObject coord1 = factory.createIomObject("COORD", null);
+        coord1.setattrvalue("C1", "480000.111");
+        coord1.setattrvalue("C2", "70000.111");
+        coord1.setattrvalue("C3", "5000.111");
+
+        IomObject coord2 = factory.createIomObject("COORD", null);
+        coord2.setattrvalue("C1", "480000.222");
+        coord2.setattrvalue("C2", "70000.222");
+        coord2.setattrvalue("C3", "5000.222");
+
+        IomObject coord3 = factory.createIomObject("COORD", null);
+        coord3.setattrvalue("C1", "480000.333");
+        coord3.setattrvalue("C2", "70000.333");
+        coord3.setattrvalue("C3", "5000.333");
+
+        IomObject segments = factory.createIomObject("SEGMENTS", null);
+        segments.addattrobj("segment", coord1);
+        segments.addattrobj("segment", coord2);
+        segments.addattrobj("segment", coord3);
+
         IomObject polylineOuter = factory.createIomObject("POLYLINE", null);
         polylineOuter.addattrobj("sequence", segments);
 
@@ -192,22 +233,10 @@
         multisurfaceClass.addattrobj("formQM", multisurface);
         IomObject multiareaClass = factory.createIomObject("DataTest1.TopicB.ClassRM", "mOid2");
         multiareaClass.addattrobj("formRM", multisurface);
-=======
-        IomObject polyline = factory.createIomObject("POLYLINE", null);
-        polyline.addattrobj("sequence", segments);
-
-        IomObject multipolyline = factory.createIomObject("MULTIPOLYLINE", null);
-        multipolyline.addattrobj("polyline", polyline);
-        multipolyline.addattrobj("polyline", polyline);
-
-        IomObject multipolylineClass = factory.createIomObject("DataTest1.TopicB.ClassPM", "mOid");
-        multipolylineClass.addattrobj("attrPM", multipolyline);
->>>>>>> 8f0470a4
-
-        Xtf24WriterAlt xtfWriter = new Xtf24WriterAlt(outputStreamWriter, Ili2cUtility.getIoxMappingTable(td));
-        xtfWriter.writeStartTransfer(null, null, Ili2cUtility.buildModelList(td));
-        xtfWriter.writeStartBasket("DataTest1.TopicB", "bidB");
-<<<<<<< HEAD
+
+        Xtf24WriterAlt xtfWriter = new Xtf24WriterAlt(outputStreamWriter, Ili2cUtility.getIoxMappingTable(td));
+        xtfWriter.writeStartTransfer(null, null, Ili2cUtility.buildModelList(td));
+        xtfWriter.writeStartBasket("DataTest1.TopicB", "bidB");
         xtfWriter.writeObject(multisurfaceClass);
         xtfWriter.writeObject(multiareaClass);
         xtfWriter.writeEndBasket();
@@ -220,13 +249,5 @@
                 .normalizeWhitespace()
                 .build();
         Assert.assertFalse(xmlboxDiff.toString(), xmlboxDiff.hasDifferences());
-=======
-        xtfWriter.writeObject(multipolylineClass);
-        xtfWriter.writeEndBasket();
-        xtfWriter.writeEndTransfer();
-
-        String expected = new Scanner(new File(TEST_IN,"MultiPolyline.xtf")).useDelimiter("\\Z").next();
-        assertEquals(expected, byteArrayOutputStream.toString());
->>>>>>> 8f0470a4
     }
 }