package ch.interlis.iox_j.validator;

import static org.junit.Assert.*;

import org.junit.Before;
import org.junit.Test;

import ch.ehi.basics.settings.Settings;
import ch.interlis.ili2c.config.Configuration;
import ch.interlis.ili2c.config.FileEntry;
import ch.interlis.ili2c.config.FileEntryKind;
import ch.interlis.ili2c.metamodel.TransferDescription;
import ch.interlis.iom_j.Iom_jObject;
import ch.interlis.iox_j.EndBasketEvent;
import ch.interlis.iox_j.EndTransferEvent;
import ch.interlis.iox_j.ObjectEvent;
import ch.interlis.iox_j.StartBasketEvent;
import ch.interlis.iox_j.StartTransferEvent;
import ch.interlis.iox_j.logging.LogEventFactory;

public class MathFunction24Test {

    // TRANSFER DESCRIPTION
    private TransferDescription td = null;

    // START BASKET EVENT
    private final static String BID1 = "b1";

    // MODEL
    private final static String TOPIC = "MathFunction24.Topic";

    // OID
    private final static String OID1 = "o1";

    // CLASS
    private final static String CLASSA1 = TOPIC + ".ClassA1";
    private final static String CLASSA2 = TOPIC + ".ClassA2";
    private final static String CLASSA3 = TOPIC + ".ClassA3";
    private final static String CLASSA4 = TOPIC + ".ClassA4";
    private final static String CLASSA5 = TOPIC + ".ClassA5";
    private final static String CLASSA6 = TOPIC + ".ClassA6";
    private final static String CLASSA7 = TOPIC + ".ClassA7";
    private final static String CLASSA8 = TOPIC + ".ClassA8";
    private final static String CLASSA9 = TOPIC + ".ClassA9";
    private final static String CLASSA10 = TOPIC + ".ClassA10";
    private final static String CLASSA11 = TOPIC + ".ClassA11";
    private final static String CLASSA12 = TOPIC + ".ClassA12";
    private final static String CLASSA13 = TOPIC + ".ClassA13";
    private final static String CLASSA14 = TOPIC + ".ClassA14";
    private final static String CLASSA15 = TOPIC + ".ClassA15";
    private final static String CLASSA16 = TOPIC + ".ClassA16";
    private final static String CLASSA17 = TOPIC + ".ClassA17";
    private final static String CLASSA18 = TOPIC + ".ClassA18";
    private final static String CLASSA19 = TOPIC + ".ClassA19";
    private final static String CLASSA20 = TOPIC + ".ClassA20";
    private final static String CLASSA21 = TOPIC + ".ClassA21";
    private final static String CLASSA22 = TOPIC + ".ClassA22";
    private final static String CLASSA23 = TOPIC + ".ClassA23";
    private final static String CLASSA24 = TOPIC + ".ClassA24";
    private final static String CLASSA25 = TOPIC + ".ClassA25";
    private final static String CLASSA26 = TOPIC + ".ClassA26";
    private final static String CLASSB = TOPIC + ".ClassB";
    private final static String CLASSC = TOPIC + ".ClassC";
    private final static String CLASSD = TOPIC + ".ClassD";
    private final static String CLASSE = TOPIC + ".ClassE";
<<<<<<< HEAD
    private final static String CLASSF = TOPIC + ".ClassF";
=======
    private final static String CLASSG = TOPIC + ".ClassG";
    private final static String CLASSH = TOPIC + ".ClassH";
>>>>>>> cd007d8d
    
    // STRUCTURE
    private final static String STRUCTA = TOPIC + ".StructA";

    // ATTR
    private final static String ATTR1 = "attr1";
    private final static String ATTR2 = "attr2";
    private final static String ATTR3 = "attr3";

    // #############################################################//
    // ######################### GENEREL ###########################//
    // #############################################################//

    @Before
    public void setUp() throws Exception {
        // ili-datei lesen
        Configuration ili2cConfig = new Configuration();
        {
            FileEntry fileEntry = new FileEntry("src/test/data/validator/Math_V2.ili", FileEntryKind.ILIMODELFILE);
            ili2cConfig.addFileEntry(fileEntry);
        }
        {
            FileEntry fileEntry = new FileEntry("src/test/data/validator/Math_V2_1.ili", FileEntryKind.ILIMODELFILE);
            ili2cConfig.addFileEntry(fileEntry);
        }
        {
            FileEntry fileEntry = new FileEntry("src/test/data/validator/MathFunction24.ili", FileEntryKind.ILIMODELFILE);
            ili2cConfig.addFileEntry(fileEntry);
        }
        td = ch.interlis.ili2c.Main.runCompiler(ili2cConfig);
        assertNotNull(td);
    }
    
    // #########################################################//
    // ####################### SUCCESS #########################//
    // #########################################################//

    @Test
    public void add_Ok() {
        Iom_jObject iomObjA = new Iom_jObject(CLASSA1, OID1);
        iomObjA.setattrvalue(ATTR1, "1");
        iomObjA.setattrvalue(ATTR2, "2");
        iomObjA.setattrvalue(ATTR3, "3");
        ValidationConfig modelConfig = new ValidationConfig();
        LogCollector logger = new LogCollector();
        LogEventFactory errFactory = new LogEventFactory();
        Settings settings = new Settings();
        Validator validator = new Validator(td, modelConfig, logger, errFactory, settings);
        validator.validate(new StartTransferEvent());
        validator.validate(new StartBasketEvent(TOPIC, BID1));
        validator.validate(new ObjectEvent(iomObjA));
        validator.validate(new EndBasketEvent());
        validator.validate(new EndTransferEvent());
        // Asserts
        assertEquals(0, logger.getErrs().size());
    }
    
    @Test
    public void sub_Ok() {
        Iom_jObject iomObjA = new Iom_jObject(CLASSA2, OID1);
        iomObjA.setattrvalue(ATTR1, "6");
        iomObjA.setattrvalue(ATTR2, "1");
        ValidationConfig modelConfig = new ValidationConfig();
        LogCollector logger = new LogCollector();
        LogEventFactory errFactory = new LogEventFactory();
        Settings settings = new Settings();
        Validator validator = new Validator(td, modelConfig, logger, errFactory, settings);
        validator.validate(new StartTransferEvent());
        validator.validate(new StartBasketEvent(TOPIC, BID1));
        validator.validate(new ObjectEvent(iomObjA));
        validator.validate(new EndBasketEvent());
        validator.validate(new EndTransferEvent());
        // Asserts
        assertEquals(0, logger.getErrs().size());
    }
    
    @Test
    public void mul_Ok() {
        Iom_jObject iomObjA = new Iom_jObject(CLASSA3, OID1);
        iomObjA.setattrvalue(ATTR1, "5");
        iomObjA.setattrvalue(ATTR2, "1");
        ValidationConfig modelConfig = new ValidationConfig();
        LogCollector logger = new LogCollector();
        LogEventFactory errFactory = new LogEventFactory();
        Settings settings = new Settings();
        Validator validator = new Validator(td, modelConfig, logger, errFactory, settings);
        validator.validate(new StartTransferEvent());
        validator.validate(new StartBasketEvent(TOPIC, BID1));
        validator.validate(new ObjectEvent(iomObjA));
        validator.validate(new EndBasketEvent());
        validator.validate(new EndTransferEvent());
        // Asserts
        assertEquals(0, logger.getErrs().size());
    }
    
    @Test
    public void div_Ok() {
        Iom_jObject iomObjA = new Iom_jObject(CLASSA4, OID1);
        iomObjA.setattrvalue(ATTR1, "5");
        iomObjA.setattrvalue(ATTR2, "1");
        ValidationConfig modelConfig = new ValidationConfig();
        LogCollector logger = new LogCollector();
        LogEventFactory errFactory = new LogEventFactory();
        Settings settings = new Settings();
        Validator validator = new Validator(td, modelConfig, logger, errFactory, settings);
        validator.validate(new StartTransferEvent());
        validator.validate(new StartBasketEvent(TOPIC, BID1));
        validator.validate(new ObjectEvent(iomObjA));
        validator.validate(new EndBasketEvent());
        validator.validate(new EndTransferEvent());
        // Asserts
        assertEquals(0, logger.getErrs().size());
    }
    
    @Test
    public void abs_Ok() {
        Iom_jObject iomObjA = new Iom_jObject(CLASSA5, OID1);
        iomObjA.setattrvalue(ATTR1, "-5");
        ValidationConfig modelConfig = new ValidationConfig();
        LogCollector logger = new LogCollector();
        LogEventFactory errFactory = new LogEventFactory();
        Settings settings = new Settings();
        Validator validator = new Validator(td, modelConfig, logger, errFactory, settings);
        validator.validate(new StartTransferEvent());
        validator.validate(new StartBasketEvent(TOPIC, BID1));
        validator.validate(new ObjectEvent(iomObjA));
        validator.validate(new EndBasketEvent());
        validator.validate(new EndTransferEvent());
        // Asserts
        assertEquals(0, logger.getErrs().size());
    }

    @Test
    public void acos_Ok() {
        Iom_jObject iomObjA = new Iom_jObject(CLASSA6, OID1);
        double attr1 = Math.PI / 2;
        iomObjA.setattrvalue(ATTR1, String.valueOf(attr1));
        ValidationConfig modelConfig = new ValidationConfig();
        LogCollector logger = new LogCollector();
        LogEventFactory errFactory = new LogEventFactory();
        Settings settings = new Settings();
        Validator validator = new Validator(td, modelConfig, logger, errFactory, settings);
        validator.validate(new StartTransferEvent());
        validator.validate(new StartBasketEvent(TOPIC, BID1));
        validator.validate(new ObjectEvent(iomObjA));
        validator.validate(new EndBasketEvent());
        validator.validate(new EndTransferEvent());
        // Asserts
        assertEquals(0, logger.getErrs().size());
    }
    
    @Test
    public void asin_Ok() {
        Iom_jObject iomObjA = new Iom_jObject(CLASSA7, OID1);
        double attr1 = Math.PI / 2;
        iomObjA.setattrvalue(ATTR1, String.valueOf(attr1));
        ValidationConfig modelConfig = new ValidationConfig();
        LogCollector logger = new LogCollector();
        LogEventFactory errFactory = new LogEventFactory();
        Settings settings = new Settings();
        Validator validator = new Validator(td, modelConfig, logger, errFactory, settings);
        validator.validate(new StartTransferEvent());
        validator.validate(new StartBasketEvent(TOPIC, BID1));
        validator.validate(new ObjectEvent(iomObjA));
        validator.validate(new EndBasketEvent());
        validator.validate(new EndTransferEvent());
        // Asserts
        assertEquals(0, logger.getErrs().size());
    }
    
    @Test
    public void atan_Ok() {
        Iom_jObject iomObjA = new Iom_jObject(CLASSA8, OID1);
        double attr1 = Math.PI / 2;
        iomObjA.setattrvalue(ATTR1, String.valueOf(attr1));
        ValidationConfig modelConfig = new ValidationConfig();
        LogCollector logger = new LogCollector();
        LogEventFactory errFactory = new LogEventFactory();
        Settings settings = new Settings();
        Validator validator = new Validator(td, modelConfig, logger, errFactory, settings);
        validator.validate(new StartTransferEvent());
        validator.validate(new StartBasketEvent(TOPIC, BID1));
        validator.validate(new ObjectEvent(iomObjA));
        validator.validate(new EndBasketEvent());
        validator.validate(new EndTransferEvent());
        // Asserts
        assertEquals(0, logger.getErrs().size());
    }
    
    @Test
    public void atan2_Ok() {
        Iom_jObject iomObjA = new Iom_jObject(CLASSA9, OID1);
        double attr1 = Math.PI / 2;
        double attr2 = Math.PI / 3;
        iomObjA.setattrvalue(ATTR1, String.valueOf(attr1));
        iomObjA.setattrvalue(ATTR2, String.valueOf(attr2));
        ValidationConfig modelConfig = new ValidationConfig();
        LogCollector logger = new LogCollector();
        LogEventFactory errFactory = new LogEventFactory();
        Settings settings = new Settings();
        Validator validator = new Validator(td, modelConfig, logger, errFactory, settings);
        validator.validate(new StartTransferEvent());
        validator.validate(new StartBasketEvent(TOPIC, BID1));
        validator.validate(new ObjectEvent(iomObjA));
        validator.validate(new EndBasketEvent());
        validator.validate(new EndTransferEvent());
        // Asserts
        assertEquals(0, logger.getErrs().size());
    }
    
    @Test
    public void cbrt_Ok() {
        Iom_jObject iomObjA = new Iom_jObject(CLASSA10, OID1);
        iomObjA.setattrvalue(ATTR1, "125");
        ValidationConfig modelConfig = new ValidationConfig();
        LogCollector logger = new LogCollector();
        LogEventFactory errFactory = new LogEventFactory();
        Settings settings = new Settings();
        Validator validator = new Validator(td, modelConfig, logger, errFactory, settings);
        validator.validate(new StartTransferEvent());
        validator.validate(new StartBasketEvent(TOPIC, BID1));
        validator.validate(new ObjectEvent(iomObjA));
        validator.validate(new EndBasketEvent());
        validator.validate(new EndTransferEvent());
        // Asserts
        assertEquals(0, logger.getErrs().size());
    }
    
    @Test
    public void cos_Ok() {
        Iom_jObject iomObjA = new Iom_jObject(CLASSA11, OID1);
        iomObjA.setattrvalue(ATTR1, "45");
        ValidationConfig modelConfig = new ValidationConfig();
        LogCollector logger = new LogCollector();
        LogEventFactory errFactory = new LogEventFactory();
        Settings settings = new Settings();
        Validator validator = new Validator(td, modelConfig, logger, errFactory, settings);
        validator.validate(new StartTransferEvent());
        validator.validate(new StartBasketEvent(TOPIC, BID1));
        validator.validate(new ObjectEvent(iomObjA));
        validator.validate(new EndBasketEvent());
        validator.validate(new EndTransferEvent());
        // Asserts
        assertEquals(0, logger.getErrs().size());
    }
    
    @Test
    public void cosh_Ok() {
        Iom_jObject iomObjA = new Iom_jObject(CLASSA12, OID1);
        iomObjA.setattrvalue(ATTR1, "45");
        ValidationConfig modelConfig = new ValidationConfig();
        LogCollector logger = new LogCollector();
        LogEventFactory errFactory = new LogEventFactory();
        Settings settings = new Settings();
        Validator validator = new Validator(td, modelConfig, logger, errFactory, settings);
        validator.validate(new StartTransferEvent());
        validator.validate(new StartBasketEvent(TOPIC, BID1));
        validator.validate(new ObjectEvent(iomObjA));
        validator.validate(new EndBasketEvent());
        validator.validate(new EndTransferEvent());
        // Asserts
        assertEquals(0, logger.getErrs().size());
    }
    
    @Test
    public void exp_Ok() {
        Iom_jObject iomObjA = new Iom_jObject(CLASSA13, OID1);
        iomObjA.setattrvalue(ATTR1, "5");
        ValidationConfig modelConfig = new ValidationConfig();
        LogCollector logger = new LogCollector();
        LogEventFactory errFactory = new LogEventFactory();
        Settings settings = new Settings();
        Validator validator = new Validator(td, modelConfig, logger, errFactory, settings);
        validator.validate(new StartTransferEvent());
        validator.validate(new StartBasketEvent(TOPIC, BID1));
        validator.validate(new ObjectEvent(iomObjA));
        validator.validate(new EndBasketEvent());
        validator.validate(new EndTransferEvent());
        // Asserts
        assertEquals(0, logger.getErrs().size());
    }
    
    @Test
    public void hypot_Ok() {
        Iom_jObject iomObjA = new Iom_jObject(CLASSA14, OID1);
        iomObjA.setattrvalue(ATTR1, "60984.1");
        iomObjA.setattrvalue(ATTR2, "-497.99");
        ValidationConfig modelConfig = new ValidationConfig();
        LogCollector logger = new LogCollector();
        LogEventFactory errFactory = new LogEventFactory();
        Settings settings = new Settings();
        Validator validator = new Validator(td, modelConfig, logger, errFactory, settings);
        validator.validate(new StartTransferEvent());
        validator.validate(new StartBasketEvent(TOPIC, BID1));
        validator.validate(new ObjectEvent(iomObjA));
        validator.validate(new EndBasketEvent());
        validator.validate(new EndTransferEvent());
        // Asserts
        assertEquals(0, logger.getErrs().size());
    }
    
    @Test
    public void log_Ok() {
        Iom_jObject iomObjA = new Iom_jObject(CLASSA15, OID1);
        iomObjA.setattrvalue(ATTR1, "60984.1");
        ValidationConfig modelConfig = new ValidationConfig();
        LogCollector logger = new LogCollector();
        LogEventFactory errFactory = new LogEventFactory();
        Settings settings = new Settings();
        Validator validator = new Validator(td, modelConfig, logger, errFactory, settings);
        validator.validate(new StartTransferEvent());
        validator.validate(new StartBasketEvent(TOPIC, BID1));
        validator.validate(new ObjectEvent(iomObjA));
        validator.validate(new EndBasketEvent());
        validator.validate(new EndTransferEvent());
        // Asserts
        assertEquals(0, logger.getErrs().size());
    }
    
    @Test
    public void log10_Ok() {
        Iom_jObject iomObjA = new Iom_jObject(CLASSA16, OID1);
        iomObjA.setattrvalue(ATTR1, "60984.1");
        ValidationConfig modelConfig = new ValidationConfig();
        LogCollector logger = new LogCollector();
        LogEventFactory errFactory = new LogEventFactory();
        Settings settings = new Settings();
        Validator validator = new Validator(td, modelConfig, logger, errFactory, settings);
        validator.validate(new StartTransferEvent());
        validator.validate(new StartBasketEvent(TOPIC, BID1));
        validator.validate(new ObjectEvent(iomObjA));
        validator.validate(new EndBasketEvent());
        validator.validate(new EndTransferEvent());
        // Asserts
        assertEquals(0, logger.getErrs().size());
    }
    
    @Test
    public void pow_Ok() {
        Iom_jObject iomObjA = new Iom_jObject(CLASSA17, OID1);
        iomObjA.setattrvalue(ATTR1, "2.0");
        iomObjA.setattrvalue(ATTR2, "5.4");
        ValidationConfig modelConfig = new ValidationConfig();
        LogCollector logger = new LogCollector();
        LogEventFactory errFactory = new LogEventFactory();
        Settings settings = new Settings();
        Validator validator = new Validator(td, modelConfig, logger, errFactory, settings);
        validator.validate(new StartTransferEvent());
        validator.validate(new StartBasketEvent(TOPIC, BID1));
        validator.validate(new ObjectEvent(iomObjA));
        validator.validate(new EndBasketEvent());
        validator.validate(new EndTransferEvent());
        // Asserts
        assertEquals(0, logger.getErrs().size());
    }
    
    @Test
    public void round_Ok() {
        Iom_jObject iomObjA = new Iom_jObject(CLASSA18, OID1);
        iomObjA.setattrvalue(ATTR1, "100.675");
        ValidationConfig modelConfig = new ValidationConfig();
        LogCollector logger = new LogCollector();
        LogEventFactory errFactory = new LogEventFactory();
        Settings settings = new Settings();
        Validator validator = new Validator(td, modelConfig, logger, errFactory, settings);
        validator.validate(new StartTransferEvent());
        validator.validate(new StartBasketEvent(TOPIC, BID1));
        validator.validate(new ObjectEvent(iomObjA));
        validator.validate(new EndBasketEvent());
        validator.validate(new EndTransferEvent());
        // Asserts
        assertEquals(0, logger.getErrs().size());
    }
        
    @Test
    public void signum_Ok() {
        Iom_jObject iomObjA = new Iom_jObject(CLASSA19, OID1);
        iomObjA.setattrvalue(ATTR1, "5");
        ValidationConfig modelConfig = new ValidationConfig();
        LogCollector logger = new LogCollector();
        LogEventFactory errFactory = new LogEventFactory();
        Settings settings = new Settings();
        Validator validator = new Validator(td, modelConfig, logger, errFactory, settings);
        validator.validate(new StartTransferEvent());
        validator.validate(new StartBasketEvent(TOPIC, BID1));
        validator.validate(new ObjectEvent(iomObjA));
        validator.validate(new EndBasketEvent());
        validator.validate(new EndTransferEvent());
        // Asserts
        assertEquals(0, logger.getErrs().size());
    }
    
    @Test
    public void sin_Ok() {
        Iom_jObject iomObjA = new Iom_jObject(CLASSA20, OID1);
        iomObjA.setattrvalue(ATTR1, "45");
        ValidationConfig modelConfig = new ValidationConfig();
        LogCollector logger = new LogCollector();
        LogEventFactory errFactory = new LogEventFactory();
        Settings settings = new Settings();
        Validator validator = new Validator(td, modelConfig, logger, errFactory, settings);
        validator.validate(new StartTransferEvent());
        validator.validate(new StartBasketEvent(TOPIC, BID1));
        validator.validate(new ObjectEvent(iomObjA));
        validator.validate(new EndBasketEvent());
        validator.validate(new EndTransferEvent());
        // Asserts
        assertEquals(0, logger.getErrs().size());
    }
    
    @Test
    public void sinh_Ok() {
        Iom_jObject iomObjA = new Iom_jObject(CLASSA21, OID1);
        iomObjA.setattrvalue(ATTR1, "45");
        ValidationConfig modelConfig = new ValidationConfig();
        LogCollector logger = new LogCollector();
        LogEventFactory errFactory = new LogEventFactory();
        Settings settings = new Settings();
        Validator validator = new Validator(td, modelConfig, logger, errFactory, settings);
        validator.validate(new StartTransferEvent());
        validator.validate(new StartBasketEvent(TOPIC, BID1));
        validator.validate(new ObjectEvent(iomObjA));
        validator.validate(new EndBasketEvent());
        validator.validate(new EndTransferEvent());
        // Asserts
        assertEquals(0, logger.getErrs().size());
    }
    
    @Test
    public void sqrt_Ok() {
        Iom_jObject iomObjA = new Iom_jObject(CLASSA22, OID1);
        iomObjA.setattrvalue(ATTR1, "25");
        ValidationConfig modelConfig = new ValidationConfig();
        LogCollector logger = new LogCollector();
        LogEventFactory errFactory = new LogEventFactory();
        Settings settings = new Settings();
        Validator validator = new Validator(td, modelConfig, logger, errFactory, settings);
        validator.validate(new StartTransferEvent());
        validator.validate(new StartBasketEvent(TOPIC, BID1));
        validator.validate(new ObjectEvent(iomObjA));
        validator.validate(new EndBasketEvent());
        validator.validate(new EndTransferEvent());
        // Asserts
        assertEquals(0, logger.getErrs().size());
    }
    
    @Test
    public void tan_Ok() {
        Iom_jObject iomObjA = new Iom_jObject(CLASSA23, OID1);
        iomObjA.setattrvalue(ATTR1, "45");
        ValidationConfig modelConfig = new ValidationConfig();
        LogCollector logger = new LogCollector();
        LogEventFactory errFactory = new LogEventFactory();
        Settings settings = new Settings();
        Validator validator = new Validator(td, modelConfig, logger, errFactory, settings);
        validator.validate(new StartTransferEvent());
        validator.validate(new StartBasketEvent(TOPIC, BID1));
        validator.validate(new ObjectEvent(iomObjA));
        validator.validate(new EndBasketEvent());
        validator.validate(new EndTransferEvent());
        // Asserts
        assertEquals(0, logger.getErrs().size());
    }
    
    @Test
    public void tanh_Ok() {
        Iom_jObject iomObjA = new Iom_jObject(CLASSA24, OID1);
        iomObjA.setattrvalue(ATTR1, "45");
        ValidationConfig modelConfig = new ValidationConfig();
        LogCollector logger = new LogCollector();
        LogEventFactory errFactory = new LogEventFactory();
        Settings settings = new Settings();
        Validator validator = new Validator(td, modelConfig, logger, errFactory, settings);
        validator.validate(new StartTransferEvent());
        validator.validate(new StartBasketEvent(TOPIC, BID1));
        validator.validate(new ObjectEvent(iomObjA));
        validator.validate(new EndBasketEvent());
        validator.validate(new EndTransferEvent());
        // Asserts
        assertEquals(0, logger.getErrs().size());
    }
    
    @Test
    public void max_Ok() {
        Iom_jObject iomObjA = new Iom_jObject(CLASSA25, OID1);
        iomObjA.setattrvalue(ATTR1, "5");
        iomObjA.setattrvalue(ATTR2, "4");
        ValidationConfig modelConfig = new ValidationConfig();
        LogCollector logger = new LogCollector();
        LogEventFactory errFactory = new LogEventFactory();
        Settings settings = new Settings();
        Validator validator = new Validator(td, modelConfig, logger, errFactory, settings);
        validator.validate(new StartTransferEvent());
        validator.validate(new StartBasketEvent(TOPIC, BID1));
        validator.validate(new ObjectEvent(iomObjA));
        validator.validate(new EndBasketEvent());
        validator.validate(new EndTransferEvent());
        // Asserts
        assertEquals(0, logger.getErrs().size());
    }
    
    @Test
    public void min_Ok() {
        Iom_jObject iomObjA = new Iom_jObject(CLASSA26, OID1);
        iomObjA.setattrvalue(ATTR1, "7");
        iomObjA.setattrvalue(ATTR2, "3");
        ValidationConfig modelConfig = new ValidationConfig();
        LogCollector logger = new LogCollector();
        LogEventFactory errFactory = new LogEventFactory();
        Settings settings = new Settings();
        Validator validator = new Validator(td, modelConfig, logger, errFactory, settings);
        validator.validate(new StartTransferEvent());
        validator.validate(new StartBasketEvent(TOPIC, BID1));
        validator.validate(new ObjectEvent(iomObjA));
        validator.validate(new EndBasketEvent());
        validator.validate(new EndTransferEvent());
        // Asserts
        assertEquals(0, logger.getErrs().size());
    }
    
    @Test
    public void avg_Ok() {
        Iom_jObject structB1 = new Iom_jObject(STRUCTA, null);
        structB1.setattrvalue("attrA", "6");
        Iom_jObject structB2 = new Iom_jObject(STRUCTA, null);
        structB2.setattrvalue("attrA", "3");
        Iom_jObject structB3 = new Iom_jObject(STRUCTA, null);
        structB3.setattrvalue("attrA", "3");
        Iom_jObject classB = new Iom_jObject(CLASSB, OID1);
        classB.addattrobj("attrb", structB1);
        classB.addattrobj("attrb", structB2);
        classB.addattrobj("attrb", structB3);
        ValidationConfig modelConfig = new ValidationConfig();
        LogCollector logger = new LogCollector();
        LogEventFactory errFactory = new LogEventFactory();
        Settings settings = new Settings();
        Validator validator = new Validator(td, modelConfig, logger, errFactory, settings);
        validator.validate(new StartTransferEvent());
        validator.validate(new StartBasketEvent(TOPIC, BID1));
        validator.validate(new ObjectEvent(classB));
        validator.validate(new EndBasketEvent());
        validator.validate(new EndTransferEvent());
        // Asserts
        assertEquals(0, logger.getErrs().size());
    }
    
    @Test
    public void max2_Ok() {
        Iom_jObject structA1 = new Iom_jObject(STRUCTA, null);
        structA1.setattrvalue("attrA", "1");
        Iom_jObject structA2 = new Iom_jObject(STRUCTA, null);
        structA2.setattrvalue("attrA", "3");
        Iom_jObject structA3 = new Iom_jObject(STRUCTA, null);
        structA3.setattrvalue("attrA", "5");
        Iom_jObject structA4 = new Iom_jObject(STRUCTA, null);
        structA4.setattrvalue("attrA", "8");
        Iom_jObject structA5 = new Iom_jObject(STRUCTA, null);
        structA5.setattrvalue("attrA", "12");
        Iom_jObject classC = new Iom_jObject(CLASSC, OID1);
        classC.addattrobj("attrc", structA1);
        classC.addattrobj("attrc", structA2);
        classC.addattrobj("attrc", structA3);
        classC.addattrobj("attrc", structA4);
        classC.addattrobj("attrc", structA5);
        ValidationConfig modelConfig = new ValidationConfig();
        LogCollector logger = new LogCollector();
        LogEventFactory errFactory = new LogEventFactory();
        Settings settings = new Settings();
        Validator validator = new Validator(td, modelConfig, logger, errFactory, settings);
        validator.validate(new StartTransferEvent());
        validator.validate(new StartBasketEvent(TOPIC, BID1));
        validator.validate(new ObjectEvent(classC));
        validator.validate(new EndBasketEvent());
        validator.validate(new EndTransferEvent());
        // Asserts
        assertEquals(0, logger.getErrs().size());
    }
    
    @Test
    public void min2_Ok() {
        Iom_jObject structA1 = new Iom_jObject(STRUCTA, null);
        structA1.setattrvalue("attrA", "7");
        Iom_jObject structA2 = new Iom_jObject(STRUCTA, null);
        structA2.setattrvalue("attrA", "9");
        Iom_jObject structA3 = new Iom_jObject(STRUCTA, null);
        structA3.setattrvalue("attrA", "3");
        Iom_jObject structA4 = new Iom_jObject(STRUCTA, null);
        structA4.setattrvalue("attrA", "4");
        Iom_jObject structA5 = new Iom_jObject(STRUCTA, null);
        structA5.setattrvalue("attrA", "5");
        Iom_jObject classD = new Iom_jObject(CLASSD, OID1);
        classD.addattrobj("attrd", structA1);
        classD.addattrobj("attrd", structA2);
        classD.addattrobj("attrd", structA3);
        classD.addattrobj("attrd", structA4);
        classD.addattrobj("attrd", structA5);
        ValidationConfig modelConfig = new ValidationConfig();
        LogCollector logger = new LogCollector();
        LogEventFactory errFactory = new LogEventFactory();
        Settings settings = new Settings();
        Validator validator = new Validator(td, modelConfig, logger, errFactory, settings);
        validator.validate(new StartTransferEvent());
        validator.validate(new StartBasketEvent(TOPIC, BID1));
        validator.validate(new ObjectEvent(classD));
        validator.validate(new EndBasketEvent());
        validator.validate(new EndTransferEvent());
        // Asserts
        assertEquals(0, logger.getErrs().size());
    }
    
    @Test
    public void sum_Ok() {
        Iom_jObject structA1 = new Iom_jObject(STRUCTA, null);
        structA1.setattrvalue("attrA", "2");
        Iom_jObject structA2 = new Iom_jObject(STRUCTA, null);
        structA2.setattrvalue("attrA", "4");
        Iom_jObject structA3 = new Iom_jObject(STRUCTA, null);
        structA3.setattrvalue("attrA", "3");
        Iom_jObject structA4 = new Iom_jObject(STRUCTA, null);
        structA4.setattrvalue("attrA", "10");
        Iom_jObject structA5 = new Iom_jObject(STRUCTA, null);
        structA5.setattrvalue("attrA", "1");
        Iom_jObject classE = new Iom_jObject(CLASSE, OID1);
        classE.addattrobj("attre", structA1);
        classE.addattrobj("attre", structA2);
        classE.addattrobj("attre", structA3);
        classE.addattrobj("attre", structA4);
        classE.addattrobj("attre", structA5);
        ValidationConfig modelConfig = new ValidationConfig();
        LogCollector logger = new LogCollector();
        LogEventFactory errFactory = new LogEventFactory();
        Settings settings = new Settings();
        Validator validator = new Validator(td, modelConfig, logger, errFactory, settings);
        validator.validate(new StartTransferEvent());
        validator.validate(new StartBasketEvent(TOPIC, BID1));
        validator.validate(new ObjectEvent(classE));
        validator.validate(new EndBasketEvent());
        validator.validate(new EndTransferEvent());
        // Asserts
        assertEquals(0, logger.getErrs().size());
    }

    @Test
    public void sum_ZeroObjects() {
        Iom_jObject classF = new Iom_jObject(CLASSF, OID1);
        ValidationConfig modelConfig = new ValidationConfig();
        LogCollector logger = new LogCollector();
        LogEventFactory errFactory = new LogEventFactory();
        Settings settings = new Settings();
        Validator validator = new Validator(td, modelConfig, logger, errFactory, settings);
        validator.validate(new StartTransferEvent());
        validator.validate(new StartBasketEvent(TOPIC, BID1));
        validator.validate(new ObjectEvent(classF));
        validator.validate(new EndBasketEvent());
        validator.validate(new EndTransferEvent());
        // Asserts
        assertEquals(0, logger.getErrs().size());
    }

    @Test
    public void sum_OneObject() {
        Iom_jObject structA1 = new Iom_jObject(STRUCTA, null);
        structA1.setattrvalue("attrA", "20");
        Iom_jObject classE = new Iom_jObject(CLASSE, OID1);
        classE.addattrobj("attre", structA1);
        ValidationConfig modelConfig = new ValidationConfig();
        LogCollector logger = new LogCollector();
        LogEventFactory errFactory = new LogEventFactory();
        Settings settings = new Settings();
        Validator validator = new Validator(td, modelConfig, logger, errFactory, settings);
        validator.validate(new StartTransferEvent());
        validator.validate(new StartBasketEvent(TOPIC, BID1));
        validator.validate(new ObjectEvent(classE));
        validator.validate(new EndBasketEvent());
        validator.validate(new EndTransferEvent());
        // Asserts
        assertEquals(0, logger.getErrs().size());
    }
    
    @Test
    public void modulo_Ok() {
        String[][] testCases = {
            { "Positive numbers", "8", "3", "2" },
            { "a Negative", "-8", "3", "1" },
            { "b Negative", "8", "-3", "2" },
            { "Both Negative", "-8", "-3", "1" },
            { "a equal b", "5", "5", "0" },
            { "b Zero", "5", "0", null },
            { "Decimal numbers", "-8.59", "3.1", "0.71" },
            { "a absent", null, "0", null },
            { "b absent", "5", null, null },
            { "large a", "9999999951", "97", "0" },
        };

        for (int i = 0; i < testCases.length; i++) {
            String[] testCase = testCases[i];
            Iom_jObject iomObj = new Iom_jObject(CLASSG, "o" + i);
            if (testCase[1] != null) iomObj.setattrvalue("a", testCase[1]);
            if (testCase[2] != null) iomObj.setattrvalue("b", testCase[2]);
            if (testCase[3] != null) iomObj.setattrvalue("expected", testCase[3]);

            ValidationConfig modelConfig = new ValidationConfig();
            LogCollector logger = new LogCollector();
            LogEventFactory errFactory = new LogEventFactory();
            Settings settings = new Settings();

            Validator validator = new Validator(td, modelConfig, logger, errFactory, settings);
            validator.validate(new StartTransferEvent());
            validator.validate(new StartBasketEvent(TOPIC, BID1));
            validator.validate(new ObjectEvent(iomObj));
            validator.validate(new EndBasketEvent());
            validator.validate(new EndTransferEvent());

            // Asserts
            assertEquals("Test case: " + testCase[0] + " (" + testCase[1] + " mod " + testCase[2] + " = " + testCase[3] + ")", 0, logger.getErrs().size());
        }
    }

    @Test
    public void toNumeric_Ok() {
        String[][] testCases = {
                { "Positive numbers", "38", "38" },
                { "Negative number", "-835", "-835" },
                { "Decimal numbers", "-8.59", "-8.59" },
                { "Undefined attribute", null, null },
        };

        for (int i = 0; i < testCases.length; i++) {
            String[] testCase = testCases[i];
            Iom_jObject iomObj = new Iom_jObject(CLASSH, "o" + i);
            if (testCase[1] != null) iomObj.setattrvalue("a", testCase[1]);
            if (testCase[2] != null) iomObj.setattrvalue("expected", testCase[2]);

            ValidationConfig modelConfig = new ValidationConfig();
            LogCollector logger = new LogCollector();
            LogEventFactory errFactory = new LogEventFactory();
            Settings settings = new Settings();

            Validator validator = new Validator(td, modelConfig, logger, errFactory, settings);
            validator.validate(new StartTransferEvent());
            validator.validate(new StartBasketEvent(TOPIC, BID1));
            validator.validate(new ObjectEvent(iomObj));
            validator.validate(new EndBasketEvent());
            validator.validate(new EndTransferEvent());

            // Asserts
            assertEquals("Test case: " + testCase[0] + " (toNumeric(" + testCase[1] + ") = " + testCase[2] + ")", 0, logger.getErrs().size());
        }
    }

    // #############################################################//
    // ######################### FAIL ##############################//
    // #############################################################//
    
    @Test
    public void add_Fail() {
        Iom_jObject iomObjA = new Iom_jObject(CLASSA1, OID1);
        iomObjA.setattrvalue(ATTR1, "2");
        iomObjA.setattrvalue(ATTR2, "3");
        iomObjA.setattrvalue(ATTR3, "4");
        ValidationConfig modelConfig = new ValidationConfig();
        LogCollector logger = new LogCollector();
        LogEventFactory errFactory = new LogEventFactory();
        Settings settings = new Settings();
        Validator validator = new Validator(td, modelConfig, logger, errFactory, settings);
        validator.validate(new StartTransferEvent());
        validator.validate(new StartBasketEvent(TOPIC, BID1));
        validator.validate(new ObjectEvent(iomObjA));
        validator.validate(new EndBasketEvent());
        validator.validate(new EndTransferEvent());
        // Asserts
        LogCollectorAssertions.AssertAllEventMessages(logger.getErrs(),
                "Mandatory Constraint MathFunction24.Topic.ClassA1.Constraint1 is not true.",
                "Mandatory Constraint MathFunction24.Topic.ClassA1.Math_V2_1 is not true.");
    }
    
    @Test
    public void sub_Fail() {
        Iom_jObject iomObjA = new Iom_jObject(CLASSA2, OID1);
        iomObjA.setattrvalue(ATTR1, "9");
        iomObjA.setattrvalue(ATTR2, "1");
        ValidationConfig modelConfig = new ValidationConfig();
        LogCollector logger = new LogCollector();
        LogEventFactory errFactory = new LogEventFactory();
        Settings settings = new Settings();
        Validator validator = new Validator(td, modelConfig, logger, errFactory, settings);
        validator.validate(new StartTransferEvent());
        validator.validate(new StartBasketEvent(TOPIC, BID1));
        validator.validate(new ObjectEvent(iomObjA));
        validator.validate(new EndBasketEvent());
        validator.validate(new EndTransferEvent());
        // Asserts
        LogCollectorAssertions.AssertAllEventMessages(logger.getErrs(),
                "Mandatory Constraint MathFunction24.Topic.ClassA2.Constraint1 is not true.",
                "Mandatory Constraint MathFunction24.Topic.ClassA2.Math_V2_1 is not true.");
    }
    
    @Test
    public void mul_Fail() {
        Iom_jObject iomObjA = new Iom_jObject(CLASSA3, OID1);
        iomObjA.setattrvalue(ATTR1, "5");
        iomObjA.setattrvalue(ATTR2, "2");
        ValidationConfig modelConfig = new ValidationConfig();
        LogCollector logger = new LogCollector();
        LogEventFactory errFactory = new LogEventFactory();
        Settings settings = new Settings();
        Validator validator = new Validator(td, modelConfig, logger, errFactory, settings);
        validator.validate(new StartTransferEvent());
        validator.validate(new StartBasketEvent(TOPIC, BID1));
        validator.validate(new ObjectEvent(iomObjA));
        validator.validate(new EndBasketEvent());
        validator.validate(new EndTransferEvent());
        // Asserts
        LogCollectorAssertions.AssertAllEventMessages(logger.getErrs(),
                "Mandatory Constraint MathFunction24.Topic.ClassA3.Constraint1 is not true.",
                "Mandatory Constraint MathFunction24.Topic.ClassA3.Math_V2_1 is not true.");
    }

    @Test
    public void div_Fail() {
        Iom_jObject iomObjA = new Iom_jObject(CLASSA4, OID1);
        iomObjA.setattrvalue(ATTR1, "6");
        iomObjA.setattrvalue(ATTR2, "1");
        ValidationConfig modelConfig = new ValidationConfig();
        LogCollector logger = new LogCollector();
        LogEventFactory errFactory = new LogEventFactory();
        Settings settings = new Settings();
        Validator validator = new Validator(td, modelConfig, logger, errFactory, settings);
        validator.validate(new StartTransferEvent());
        validator.validate(new StartBasketEvent(TOPIC, BID1));
        validator.validate(new ObjectEvent(iomObjA));
        validator.validate(new EndBasketEvent());
        validator.validate(new EndTransferEvent());
        // Asserts
        LogCollectorAssertions.AssertAllEventMessages(logger.getErrs(),
                "Mandatory Constraint MathFunction24.Topic.ClassA4.Constraint1 is not true.",
                "Mandatory Constraint MathFunction24.Topic.ClassA4.Math_V2_1 is not true.");
    }
    
    @Test
    public void abs_Fail() {
        Iom_jObject iomObjA = new Iom_jObject(CLASSA5, OID1);
        iomObjA.setattrvalue(ATTR1, "-6");
        ValidationConfig modelConfig = new ValidationConfig();
        LogCollector logger = new LogCollector();
        LogEventFactory errFactory = new LogEventFactory();
        Settings settings = new Settings();
        Validator validator = new Validator(td, modelConfig, logger, errFactory, settings);
        validator.validate(new StartTransferEvent());
        validator.validate(new StartBasketEvent(TOPIC, BID1));
        validator.validate(new ObjectEvent(iomObjA));
        validator.validate(new EndBasketEvent());
        validator.validate(new EndTransferEvent());
        // Asserts
        LogCollectorAssertions.AssertAllEventMessages(logger.getErrs(),
                "Mandatory Constraint MathFunction24.Topic.ClassA5.Constraint1 is not true.",
                "Mandatory Constraint MathFunction24.Topic.ClassA5.Math_V2_1 is not true.");
    }
    
    @Test
    public void acos_Fail() {
        Iom_jObject iomObjA = new Iom_jObject(CLASSA6, OID1);
        iomObjA.setattrvalue(ATTR1, String.valueOf(Math.PI / 3));
        ValidationConfig modelConfig = new ValidationConfig();
        LogCollector logger = new LogCollector();
        LogEventFactory errFactory = new LogEventFactory();
        Settings settings = new Settings();
        Validator validator = new Validator(td, modelConfig, logger, errFactory, settings);
        validator.validate(new StartTransferEvent());
        validator.validate(new StartBasketEvent(TOPIC, BID1));
        validator.validate(new ObjectEvent(iomObjA));
        validator.validate(new EndBasketEvent());
        validator.validate(new EndTransferEvent());
        // Asserts
        LogCollectorAssertions.AssertAllEventMessages(logger.getErrs(),
                "Mandatory Constraint MathFunction24.Topic.ClassA6.Constraint1 is not true.",
                "Mandatory Constraint MathFunction24.Topic.ClassA6.Math_V2_1 is not true.");
    }
    
    @Test
    public void asin_Fail() {
        Iom_jObject iomObjA = new Iom_jObject(CLASSA7, OID1);
        double attr1 = Math.PI / 3;
        iomObjA.setattrvalue(ATTR1, String.valueOf(attr1));
        ValidationConfig modelConfig = new ValidationConfig();
        LogCollector logger = new LogCollector();
        LogEventFactory errFactory = new LogEventFactory();
        Settings settings = new Settings();
        Validator validator = new Validator(td, modelConfig, logger, errFactory, settings);
        validator.validate(new StartTransferEvent());
        validator.validate(new StartBasketEvent(TOPIC, BID1));
        validator.validate(new ObjectEvent(iomObjA));
        validator.validate(new EndBasketEvent());
        validator.validate(new EndTransferEvent());
        // Asserts
        LogCollectorAssertions.AssertAllEventMessages(logger.getErrs(),
                "Mandatory Constraint MathFunction24.Topic.ClassA7.Constraint1 is not true.",
                "Mandatory Constraint MathFunction24.Topic.ClassA7.Math_V2_1 is not true.");
    }
    
    @Test
    public void atan_Fail() {
        Iom_jObject iomObjA = new Iom_jObject(CLASSA8, OID1);
        double attr1 = Math.PI / 3;
        iomObjA.setattrvalue(ATTR1, String.valueOf(attr1));
        ValidationConfig modelConfig = new ValidationConfig();
        LogCollector logger = new LogCollector();
        LogEventFactory errFactory = new LogEventFactory();
        Settings settings = new Settings();
        Validator validator = new Validator(td, modelConfig, logger, errFactory, settings);
        validator.validate(new StartTransferEvent());
        validator.validate(new StartBasketEvent(TOPIC, BID1));
        validator.validate(new ObjectEvent(iomObjA));
        validator.validate(new EndBasketEvent());
        validator.validate(new EndTransferEvent());
        // Asserts
        LogCollectorAssertions.AssertAllEventMessages(logger.getErrs(),
                "Mandatory Constraint MathFunction24.Topic.ClassA8.Constraint1 is not true.",
                "Mandatory Constraint MathFunction24.Topic.ClassA8.Math_V2_1 is not true.");
    }
    
    @Test
    public void atan2_Fail() {
        Iom_jObject iomObjA = new Iom_jObject(CLASSA9, OID1);
        double attr1 = Math.PI / 3;
        double attr2 = Math.PI / 3;
        iomObjA.setattrvalue(ATTR1, String.valueOf(attr1));
        iomObjA.setattrvalue(ATTR2, String.valueOf(attr2));
        ValidationConfig modelConfig = new ValidationConfig();
        LogCollector logger = new LogCollector();
        LogEventFactory errFactory = new LogEventFactory();
        Settings settings = new Settings();
        Validator validator = new Validator(td, modelConfig, logger, errFactory, settings);
        validator.validate(new StartTransferEvent());
        validator.validate(new StartBasketEvent(TOPIC, BID1));
        validator.validate(new ObjectEvent(iomObjA));
        validator.validate(new EndBasketEvent());
        validator.validate(new EndTransferEvent());
        // Asserts
        LogCollectorAssertions.AssertAllEventMessages(logger.getErrs(),
                "Mandatory Constraint MathFunction24.Topic.ClassA9.Constraint1 is not true.",
                "Mandatory Constraint MathFunction24.Topic.ClassA9.Math_V2_1 is not true.");
    }
    
    @Test
    public void cbrt_Fail() {
        Iom_jObject iomObjA = new Iom_jObject(CLASSA10, OID1);
        iomObjA.setattrvalue(ATTR1, "64");
        ValidationConfig modelConfig = new ValidationConfig();
        LogCollector logger = new LogCollector();
        LogEventFactory errFactory = new LogEventFactory();
        Settings settings = new Settings();
        Validator validator = new Validator(td, modelConfig, logger, errFactory, settings);
        validator.validate(new StartTransferEvent());
        validator.validate(new StartBasketEvent(TOPIC, BID1));
        validator.validate(new ObjectEvent(iomObjA));
        validator.validate(new EndBasketEvent());
        validator.validate(new EndTransferEvent());
        // Asserts
        LogCollectorAssertions.AssertAllEventMessages(logger.getErrs(),
                "Mandatory Constraint MathFunction24.Topic.ClassA10.Constraint1 is not true.",
                "Mandatory Constraint MathFunction24.Topic.ClassA10.Math_V2_1 is not true.");
    }
    
    @Test
    public void cos_fail() {
        Iom_jObject iomObjA = new Iom_jObject(CLASSA11, OID1);
        iomObjA.setattrvalue(ATTR1, "60");
        ValidationConfig modelConfig = new ValidationConfig();
        LogCollector logger = new LogCollector();
        LogEventFactory errFactory = new LogEventFactory();
        Settings settings = new Settings();
        Validator validator = new Validator(td, modelConfig, logger, errFactory, settings);
        validator.validate(new StartTransferEvent());
        validator.validate(new StartBasketEvent(TOPIC, BID1));
        validator.validate(new ObjectEvent(iomObjA));
        validator.validate(new EndBasketEvent());
        validator.validate(new EndTransferEvent());
        // Asserts
        LogCollectorAssertions.AssertAllEventMessages(logger.getErrs(),
                "Mandatory Constraint MathFunction24.Topic.ClassA11.Constraint1 is not true.",
                "Mandatory Constraint MathFunction24.Topic.ClassA11.Math_V2_1 is not true.");
    }
    
    @Test
    public void cosh_Fail() {
        Iom_jObject iomObjA = new Iom_jObject(CLASSA12, OID1);
        iomObjA.setattrvalue(ATTR1, "49");
        ValidationConfig modelConfig = new ValidationConfig();
        LogCollector logger = new LogCollector();
        LogEventFactory errFactory = new LogEventFactory();
        Settings settings = new Settings();
        Validator validator = new Validator(td, modelConfig, logger, errFactory, settings);
        validator.validate(new StartTransferEvent());
        validator.validate(new StartBasketEvent(TOPIC, BID1));
        validator.validate(new ObjectEvent(iomObjA));
        validator.validate(new EndBasketEvent());
        validator.validate(new EndTransferEvent());
        // Asserts
        LogCollectorAssertions.AssertAllEventMessages(logger.getErrs(),
                "Mandatory Constraint MathFunction24.Topic.ClassA12.Constraint1 is not true.",
                "Mandatory Constraint MathFunction24.Topic.ClassA12.Math_V2_1 is not true.");
    }
    
    @Test
    public void exp_Fail() {
        Iom_jObject iomObjA = new Iom_jObject(CLASSA13, OID1);
        iomObjA.setattrvalue(ATTR1, "0.5");
        ValidationConfig modelConfig = new ValidationConfig();
        LogCollector logger = new LogCollector();
        LogEventFactory errFactory = new LogEventFactory();
        Settings settings = new Settings();
        Validator validator = new Validator(td, modelConfig, logger, errFactory, settings);
        validator.validate(new StartTransferEvent());
        validator.validate(new StartBasketEvent(TOPIC, BID1));
        validator.validate(new ObjectEvent(iomObjA));
        validator.validate(new EndBasketEvent());
        validator.validate(new EndTransferEvent());
        // Asserts
        LogCollectorAssertions.AssertAllEventMessages(logger.getErrs(),
                "Mandatory Constraint MathFunction24.Topic.ClassA13.Constraint1 is not true.",
                "Mandatory Constraint MathFunction24.Topic.ClassA13.Math_V2_1 is not true.");
    }
    
    @Test
    public void hypot_Fail() {
        Iom_jObject iomObjA = new Iom_jObject(CLASSA14, OID1);
        iomObjA.setattrvalue(ATTR1, "60984.1");
        iomObjA.setattrvalue(ATTR2, "498");
        ValidationConfig modelConfig = new ValidationConfig();
        LogCollector logger = new LogCollector();
        LogEventFactory errFactory = new LogEventFactory();
        Settings settings = new Settings();
        Validator validator = new Validator(td, modelConfig, logger, errFactory, settings);
        validator.validate(new StartTransferEvent());
        validator.validate(new StartBasketEvent(TOPIC, BID1));
        validator.validate(new ObjectEvent(iomObjA));
        validator.validate(new EndBasketEvent());
        validator.validate(new EndTransferEvent());
        // Asserts
        LogCollectorAssertions.AssertAllEventMessages(logger.getErrs(),
                "Mandatory Constraint MathFunction24.Topic.ClassA14.Constraint1 is not true.",
                "Mandatory Constraint MathFunction24.Topic.ClassA14.Math_V2_1 is not true.");
    }
    
    @Test
    public void log_Fail() {
        Iom_jObject iomObjA = new Iom_jObject(CLASSA15, OID1);
        iomObjA.setattrvalue(ATTR1, "84.1");
        ValidationConfig modelConfig = new ValidationConfig();
        LogCollector logger = new LogCollector();
        LogEventFactory errFactory = new LogEventFactory();
        Settings settings = new Settings();
        Validator validator = new Validator(td, modelConfig, logger, errFactory, settings);
        validator.validate(new StartTransferEvent());
        validator.validate(new StartBasketEvent(TOPIC, BID1));
        validator.validate(new ObjectEvent(iomObjA));
        validator.validate(new EndBasketEvent());
        validator.validate(new EndTransferEvent());
        // Asserts
        LogCollectorAssertions.AssertAllEventMessages(logger.getErrs(),
                "Mandatory Constraint MathFunction24.Topic.ClassA15.Constraint1 is not true.",
                "Mandatory Constraint MathFunction24.Topic.ClassA15.Math_V2_1 is not true.");
    }
    
    @Test
    public void log10_Fail() {
        Iom_jObject iomObjA = new Iom_jObject(CLASSA16, OID1);
        iomObjA.setattrvalue(ATTR1, "60984");
        ValidationConfig modelConfig = new ValidationConfig();
        LogCollector logger = new LogCollector();
        LogEventFactory errFactory = new LogEventFactory();
        Settings settings = new Settings();
        Validator validator = new Validator(td, modelConfig, logger, errFactory, settings);
        validator.validate(new StartTransferEvent());
        validator.validate(new StartBasketEvent(TOPIC, BID1));
        validator.validate(new ObjectEvent(iomObjA));
        validator.validate(new EndBasketEvent());
        validator.validate(new EndTransferEvent());
        // Asserts
        LogCollectorAssertions.AssertAllEventMessages(logger.getErrs(),
                "Mandatory Constraint MathFunction24.Topic.ClassA16.Constraint1 is not true.",
                "Mandatory Constraint MathFunction24.Topic.ClassA16.Math_V2_1 is not true.");
    }
    
    @Test
    public void pow_Fail() {
        Iom_jObject iomObjA = new Iom_jObject(CLASSA17, OID1);
        iomObjA.setattrvalue(ATTR1, "5.4");
        iomObjA.setattrvalue(ATTR2, "2.0");
        ValidationConfig modelConfig = new ValidationConfig();
        LogCollector logger = new LogCollector();
        LogEventFactory errFactory = new LogEventFactory();
        Settings settings = new Settings();
        Validator validator = new Validator(td, modelConfig, logger, errFactory, settings);
        validator.validate(new StartTransferEvent());
        validator.validate(new StartBasketEvent(TOPIC, BID1));
        validator.validate(new ObjectEvent(iomObjA));
        validator.validate(new EndBasketEvent());
        validator.validate(new EndTransferEvent());
        // Asserts
        LogCollectorAssertions.AssertAllEventMessages(logger.getErrs(),
                "Mandatory Constraint MathFunction24.Topic.ClassA17.Constraint1 is not true.",
                "Mandatory Constraint MathFunction24.Topic.ClassA17.Math_V2_1 is not true.");
    }
    
    @Test
    public void round_Fail() {
        Iom_jObject iomObjA = new Iom_jObject(CLASSA18, OID1);
        iomObjA.setattrvalue(ATTR1, "100.475");
        ValidationConfig modelConfig = new ValidationConfig();
        LogCollector logger = new LogCollector();
        LogEventFactory errFactory = new LogEventFactory();
        Settings settings = new Settings();
        Validator validator = new Validator(td, modelConfig, logger, errFactory, settings);
        validator.validate(new StartTransferEvent());
        validator.validate(new StartBasketEvent(TOPIC, BID1));
        validator.validate(new ObjectEvent(iomObjA));
        validator.validate(new EndBasketEvent());
        validator.validate(new EndTransferEvent());
        // Asserts
        LogCollectorAssertions.AssertAllEventMessages(logger.getErrs(),
                "Mandatory Constraint MathFunction24.Topic.ClassA18.Constraint1 is not true.",
                "Mandatory Constraint MathFunction24.Topic.ClassA18.Math_V2_1 is not true.");
    }
    
    @Test
    public void signum_Fail() {
        Iom_jObject iomObjA = new Iom_jObject(CLASSA19, OID1);
        iomObjA.setattrvalue(ATTR1, "-5");
        ValidationConfig modelConfig = new ValidationConfig();
        LogCollector logger = new LogCollector();
        LogEventFactory errFactory = new LogEventFactory();
        Settings settings = new Settings();
        Validator validator = new Validator(td, modelConfig, logger, errFactory, settings);
        validator.validate(new StartTransferEvent());
        validator.validate(new StartBasketEvent(TOPIC, BID1));
        validator.validate(new ObjectEvent(iomObjA));
        validator.validate(new EndBasketEvent());
        validator.validate(new EndTransferEvent());
        // Asserts
        LogCollectorAssertions.AssertAllEventMessages(logger.getErrs(),
                "Mandatory Constraint MathFunction24.Topic.ClassA19.Constraint1 is not true.",
                "Mandatory Constraint MathFunction24.Topic.ClassA19.Math_V2_1 is not true.");
    }
    
    @Test
    public void sin_Fail() {
        Iom_jObject iomObjA = new Iom_jObject(CLASSA20, OID1);
        iomObjA.setattrvalue(ATTR1, "-180");
        ValidationConfig modelConfig = new ValidationConfig();
        LogCollector logger = new LogCollector();
        LogEventFactory errFactory = new LogEventFactory();
        Settings settings = new Settings();
        Validator validator = new Validator(td, modelConfig, logger, errFactory, settings);
        validator.validate(new StartTransferEvent());
        validator.validate(new StartBasketEvent(TOPIC, BID1));
        validator.validate(new ObjectEvent(iomObjA));
        validator.validate(new EndBasketEvent());
        validator.validate(new EndTransferEvent());
        // Asserts
        LogCollectorAssertions.AssertAllEventMessages(logger.getErrs(),
                "Mandatory Constraint MathFunction24.Topic.ClassA20.Constraint1 is not true.",
                "Mandatory Constraint MathFunction24.Topic.ClassA20.Math_V2_1 is not true.");
    }
    
    @Test
    public void sinh_Fail() {
        Iom_jObject iomObjA = new Iom_jObject(CLASSA21, OID1);
        iomObjA.setattrvalue(ATTR1, "-180");
        ValidationConfig modelConfig = new ValidationConfig();
        LogCollector logger = new LogCollector();
        LogEventFactory errFactory = new LogEventFactory();
        Settings settings = new Settings();
        Validator validator = new Validator(td, modelConfig, logger, errFactory, settings);
        validator.validate(new StartTransferEvent());
        validator.validate(new StartBasketEvent(TOPIC, BID1));
        validator.validate(new ObjectEvent(iomObjA));
        validator.validate(new EndBasketEvent());
        validator.validate(new EndTransferEvent());
        // Asserts
        LogCollectorAssertions.AssertAllEventMessages(logger.getErrs(),
                "Mandatory Constraint MathFunction24.Topic.ClassA21.Constraint1 is not true.",
                "Mandatory Constraint MathFunction24.Topic.ClassA21.Math_V2_1 is not true.");
    }
    
    @Test
    public void sqrt_Fail() {
        Iom_jObject iomObjA = new Iom_jObject(CLASSA22, OID1);
        iomObjA.setattrvalue(ATTR1, "9");
        ValidationConfig modelConfig = new ValidationConfig();
        LogCollector logger = new LogCollector();
        LogEventFactory errFactory = new LogEventFactory();
        Settings settings = new Settings();
        Validator validator = new Validator(td, modelConfig, logger, errFactory, settings);
        validator.validate(new StartTransferEvent());
        validator.validate(new StartBasketEvent(TOPIC, BID1));
        validator.validate(new ObjectEvent(iomObjA));
        validator.validate(new EndBasketEvent());
        validator.validate(new EndTransferEvent());
        // Asserts
        LogCollectorAssertions.AssertAllEventMessages(logger.getErrs(),
                "Mandatory Constraint MathFunction24.Topic.ClassA22.Constraint1 is not true.",
                "Mandatory Constraint MathFunction24.Topic.ClassA22.Math_V2_1 is not true.");
    }
    
    @Test
    public void tan_Fail() {
        Iom_jObject iomObjA = new Iom_jObject(CLASSA23, OID1);
        iomObjA.setattrvalue(ATTR1, "44");
        ValidationConfig modelConfig = new ValidationConfig();
        LogCollector logger = new LogCollector();
        LogEventFactory errFactory = new LogEventFactory();
        Settings settings = new Settings();
        Validator validator = new Validator(td, modelConfig, logger, errFactory, settings);
        validator.validate(new StartTransferEvent());
        validator.validate(new StartBasketEvent(TOPIC, BID1));
        validator.validate(new ObjectEvent(iomObjA));
        validator.validate(new EndBasketEvent());
        validator.validate(new EndTransferEvent());
        // Asserts
        LogCollectorAssertions.AssertAllEventMessages(logger.getErrs(),
                "Mandatory Constraint MathFunction24.Topic.ClassA23.Constraint1 is not true.",
                "Mandatory Constraint MathFunction24.Topic.ClassA23.Math_V2_1 is not true.");
    }
    
    @Test
    public void tanh_Fail() {
        Iom_jObject iomObjA = new Iom_jObject(CLASSA24, OID1);
        iomObjA.setattrvalue(ATTR1, "-180");
        ValidationConfig modelConfig = new ValidationConfig();
        LogCollector logger = new LogCollector();
        LogEventFactory errFactory = new LogEventFactory();
        Settings settings = new Settings();
        Validator validator = new Validator(td, modelConfig, logger, errFactory, settings);
        validator.validate(new StartTransferEvent());
        validator.validate(new StartBasketEvent(TOPIC, BID1));
        validator.validate(new ObjectEvent(iomObjA));
        validator.validate(new EndBasketEvent());
        validator.validate(new EndTransferEvent());
        // Asserts
        LogCollectorAssertions.AssertAllEventMessages(logger.getErrs(),
                "Mandatory Constraint MathFunction24.Topic.ClassA24.Constraint1 is not true.",
                "Mandatory Constraint MathFunction24.Topic.ClassA24.Math_V2_1 is not true.");
    }
    
    @Test
    public void max_Fail() {
        Iom_jObject iomObjA = new Iom_jObject(CLASSA25, OID1);
        iomObjA.setattrvalue(ATTR1, "5");
        iomObjA.setattrvalue(ATTR2, "6");
        ValidationConfig modelConfig = new ValidationConfig();
        LogCollector logger = new LogCollector();
        LogEventFactory errFactory = new LogEventFactory();
        Settings settings = new Settings();
        Validator validator = new Validator(td, modelConfig, logger, errFactory, settings);
        validator.validate(new StartTransferEvent());
        validator.validate(new StartBasketEvent(TOPIC, BID1));
        validator.validate(new ObjectEvent(iomObjA));
        validator.validate(new EndBasketEvent());
        validator.validate(new EndTransferEvent());
        // Asserts
        LogCollectorAssertions.AssertAllEventMessages(logger.getErrs(),
                "Mandatory Constraint MathFunction24.Topic.ClassA25.Constraint1 is not true.",
                "Mandatory Constraint MathFunction24.Topic.ClassA25.Math_V2_1 is not true.");
    }
    
    @Test
    public void min_Fail() {
        Iom_jObject iomObjA = new Iom_jObject(CLASSA26, OID1);
        iomObjA.setattrvalue(ATTR1, "3");
        iomObjA.setattrvalue(ATTR2, "2");
        ValidationConfig modelConfig = new ValidationConfig();
        LogCollector logger = new LogCollector();
        LogEventFactory errFactory = new LogEventFactory();
        Settings settings = new Settings();
        Validator validator = new Validator(td, modelConfig, logger, errFactory, settings);
        validator.validate(new StartTransferEvent());
        validator.validate(new StartBasketEvent(TOPIC, BID1));
        validator.validate(new ObjectEvent(iomObjA));
        validator.validate(new EndBasketEvent());
        validator.validate(new EndTransferEvent());
        // Asserts
        LogCollectorAssertions.AssertAllEventMessages(logger.getErrs(),
                "Mandatory Constraint MathFunction24.Topic.ClassA26.Constraint1 is not true.",
                "Mandatory Constraint MathFunction24.Topic.ClassA26.Math_V2_1 is not true.");
    }
    
    @Test
    public void avg_Fail() {
        Iom_jObject structB1 = new Iom_jObject(STRUCTA, null);
        structB1.setattrvalue("attrA", "6");
        Iom_jObject structB2 = new Iom_jObject(STRUCTA, null);
        structB2.setattrvalue("attrA", "8");
        Iom_jObject structB3 = new Iom_jObject(STRUCTA, null);
        structB3.setattrvalue("attrA", "10");
        Iom_jObject classB = new Iom_jObject(CLASSB, OID1);
        classB.addattrobj("attrb", structB1);
        classB.addattrobj("attrb", structB2);
        classB.addattrobj("attrb", structB3);
        ValidationConfig modelConfig = new ValidationConfig();
        LogCollector logger = new LogCollector();
        LogEventFactory errFactory = new LogEventFactory();
        Settings settings = new Settings();
        Validator validator = new Validator(td, modelConfig, logger, errFactory, settings);
        validator.validate(new StartTransferEvent());
        validator.validate(new StartBasketEvent(TOPIC, BID1));
        validator.validate(new ObjectEvent(classB));
        validator.validate(new EndBasketEvent());
        validator.validate(new EndTransferEvent());
        // Asserts
        LogCollectorAssertions.AssertAllEventMessages(logger.getErrs(),
                "Mandatory Constraint MathFunction24.Topic.ClassB.Constraint1 is not true.",
                "Mandatory Constraint MathFunction24.Topic.ClassB.Math_V2_1 is not true.");
    }
    
    @Test
    public void max2_Fail() {
        Iom_jObject structA1 = new Iom_jObject(STRUCTA, null);
        structA1.setattrvalue("attrA", "1");
        Iom_jObject structA2 = new Iom_jObject(STRUCTA, null);
        structA2.setattrvalue("attrA", "3");
        Iom_jObject structA3 = new Iom_jObject(STRUCTA, null);
        structA3.setattrvalue("attrA", "5");
        Iom_jObject structA4 = new Iom_jObject(STRUCTA, null);
        structA4.setattrvalue("attrA", "8");
        Iom_jObject structA5 = new Iom_jObject(STRUCTA, null);
        structA5.setattrvalue("attrA", "11");
        Iom_jObject classB = new Iom_jObject(CLASSC, OID1);
        classB.addattrobj("attrc", structA1);
        classB.addattrobj("attrc", structA2);
        classB.addattrobj("attrc", structA3);
        classB.addattrobj("attrc", structA4);
        classB.addattrobj("attrc", structA5);
        ValidationConfig modelConfig = new ValidationConfig();
        LogCollector logger = new LogCollector();
        LogEventFactory errFactory = new LogEventFactory();
        Settings settings = new Settings();
        Validator validator = new Validator(td, modelConfig, logger, errFactory, settings);
        validator.validate(new StartTransferEvent());
        validator.validate(new StartBasketEvent(TOPIC, BID1));
        validator.validate(new ObjectEvent(classB));
        validator.validate(new EndBasketEvent());
        validator.validate(new EndTransferEvent());
        // Asserts
        LogCollectorAssertions.AssertAllEventMessages(logger.getErrs(),
                "Mandatory Constraint MathFunction24.Topic.ClassC.Constraint1 is not true.",
                "Mandatory Constraint MathFunction24.Topic.ClassC.Math_V2_1 is not true.");
    }
    
    @Test
    public void min2_Fail() {
        Iom_jObject structA1 = new Iom_jObject(STRUCTA, null);
        structA1.setattrvalue("attrA", "7");
        Iom_jObject structA2 = new Iom_jObject(STRUCTA, null);
        structA2.setattrvalue("attrA", "9");
        Iom_jObject structA3 = new Iom_jObject(STRUCTA, null);
        structA3.setattrvalue("attrA", "10");
        Iom_jObject structA4 = new Iom_jObject(STRUCTA, null);
        structA4.setattrvalue("attrA", "4");
        Iom_jObject structA5 = new Iom_jObject(STRUCTA, null);
        structA5.setattrvalue("attrA", "5");
        Iom_jObject classD = new Iom_jObject(CLASSD, OID1);
        classD.addattrobj("attrd", structA1);
        classD.addattrobj("attrd", structA2);
        classD.addattrobj("attrd", structA3);
        classD.addattrobj("attrd", structA4);
        classD.addattrobj("attrd", structA5);
        ValidationConfig modelConfig = new ValidationConfig();
        LogCollector logger = new LogCollector();
        LogEventFactory errFactory = new LogEventFactory();
        Settings settings = new Settings();
        Validator validator = new Validator(td, modelConfig, logger, errFactory, settings);
        validator.validate(new StartTransferEvent());
        validator.validate(new StartBasketEvent(TOPIC, BID1));
        validator.validate(new ObjectEvent(classD));
        validator.validate(new EndBasketEvent());
        validator.validate(new EndTransferEvent());
        // Asserts
        LogCollectorAssertions.AssertAllEventMessages(logger.getErrs(),
                "Mandatory Constraint MathFunction24.Topic.ClassD.Constraint1 is not true.",
                "Mandatory Constraint MathFunction24.Topic.ClassD.Math_V2_1 is not true.");
    }
    
    @Test
    public void sum_Fail() {
        Iom_jObject structA1 = new Iom_jObject(STRUCTA, null);
        structA1.setattrvalue("attrA", "2");
        Iom_jObject structA2 = new Iom_jObject(STRUCTA, null);
        structA2.setattrvalue("attrA", "4");
        Iom_jObject structA3 = new Iom_jObject(STRUCTA, null);
        structA3.setattrvalue("attrA", "6");
        Iom_jObject structA4 = new Iom_jObject(STRUCTA, null);
        structA4.setattrvalue("attrA", "10");
        Iom_jObject structA5 = new Iom_jObject(STRUCTA, null);
        structA5.setattrvalue("attrA", "1");
        Iom_jObject classE = new Iom_jObject(CLASSE, OID1);
        classE.addattrobj("attre", structA1);
        classE.addattrobj("attre", structA2);
        classE.addattrobj("attre", structA3);
        classE.addattrobj("attre", structA4);
        classE.addattrobj("attre", structA5);
        ValidationConfig modelConfig = new ValidationConfig();
        LogCollector logger = new LogCollector();
        LogEventFactory errFactory = new LogEventFactory();
        Settings settings = new Settings();
        Validator validator = new Validator(td, modelConfig, logger, errFactory, settings);
        validator.validate(new StartTransferEvent());
        validator.validate(new StartBasketEvent(TOPIC, BID1));
        validator.validate(new ObjectEvent(classE));
        validator.validate(new EndBasketEvent());
        validator.validate(new EndTransferEvent());
        // Asserts
        LogCollectorAssertions.AssertAllEventMessages(logger.getErrs(),
                "Mandatory Constraint MathFunction24.Topic.ClassE.Constraint1 is not true.",
                "Mandatory Constraint MathFunction24.Topic.ClassE.Math_V2_1 is not true.");
    }
}<|MERGE_RESOLUTION|>--- conflicted
+++ resolved
@@ -63,12 +63,9 @@
     private final static String CLASSC = TOPIC + ".ClassC";
     private final static String CLASSD = TOPIC + ".ClassD";
     private final static String CLASSE = TOPIC + ".ClassE";
-<<<<<<< HEAD
     private final static String CLASSF = TOPIC + ".ClassF";
-=======
     private final static String CLASSG = TOPIC + ".ClassG";
     private final static String CLASSH = TOPIC + ".ClassH";
->>>>>>> cd007d8d
     
     // STRUCTURE
     private final static String STRUCTA = TOPIC + ".StructA";
