package ch.interlis.iox_j.validator;

import java.math.BigDecimal;
import java.util.ArrayList;
import java.util.HashMap;
import java.util.HashSet;
import java.util.Iterator;
import java.util.List;
import java.util.Map;
import javax.xml.ws.Holder;
import com.vividsolutions.jts.geom.Coordinate;
import ch.ehi.basics.settings.Settings;
import ch.ehi.iox.objpool.ObjectPoolManager;
import ch.interlis.ili2c.metamodel.AbstractClassDef;
import ch.interlis.ili2c.metamodel.AbstractLeafElement;
import ch.interlis.ili2c.metamodel.AreaType;
import ch.interlis.ili2c.metamodel.AssociationDef;
import ch.interlis.ili2c.metamodel.AttributeDef;
import ch.interlis.ili2c.metamodel.AttributeRef;
import ch.interlis.ili2c.metamodel.Cardinality;
import ch.interlis.ili2c.metamodel.CompositionType;
import ch.interlis.ili2c.metamodel.Constant;
import ch.interlis.ili2c.metamodel.Constant.Enumeration;
import ch.interlis.ili2c.metamodel.Constraint;
import ch.interlis.ili2c.metamodel.CoordType;
import ch.interlis.ili2c.metamodel.DataModel;
import ch.interlis.ili2c.metamodel.Domain;
import ch.interlis.ili2c.metamodel.Element;
import ch.interlis.ili2c.metamodel.EnumTreeValueType;
import ch.interlis.ili2c.metamodel.EnumerationType;
import ch.interlis.ili2c.metamodel.Evaluable;
import ch.interlis.ili2c.metamodel.ExistenceConstraint;
import ch.interlis.ili2c.metamodel.Expression.Conjunction;
import ch.interlis.ili2c.metamodel.Expression.DefinedCheck;
import ch.interlis.ili2c.metamodel.Expression.Disjunction;
import ch.interlis.ili2c.metamodel.Expression.Equality;
import ch.interlis.ili2c.metamodel.Expression.GreaterThan;
import ch.interlis.ili2c.metamodel.Expression.GreaterThanOrEqual;
import ch.interlis.ili2c.metamodel.Expression.Inequality;
import ch.interlis.ili2c.metamodel.Expression.LessThan;
import ch.interlis.ili2c.metamodel.Expression.LessThanOrEqual;
import ch.interlis.ili2c.metamodel.Expression.Negation;
import ch.interlis.ili2c.metamodel.FormattedType;
import ch.interlis.ili2c.metamodel.Function;
import ch.interlis.ili2c.metamodel.FunctionCall;
import ch.interlis.ili2c.metamodel.LineForm;
import ch.interlis.ili2c.metamodel.LineType;
import ch.interlis.ili2c.metamodel.LocalAttribute;
import ch.interlis.ili2c.metamodel.MandatoryConstraint;
import ch.interlis.ili2c.metamodel.NumericType;
import ch.interlis.ili2c.metamodel.NumericalType;
import ch.interlis.ili2c.metamodel.ObjectPath;
import ch.interlis.ili2c.metamodel.ObjectType;
import ch.interlis.ili2c.metamodel.Objects;
import ch.interlis.ili2c.metamodel.PathEl;
import ch.interlis.ili2c.metamodel.PathElAbstractClassRole;
import ch.interlis.ili2c.metamodel.PolylineType;
import ch.interlis.ili2c.metamodel.PrecisionDecimal;
import ch.interlis.ili2c.metamodel.Projection;
import ch.interlis.ili2c.metamodel.ReferenceType;
import ch.interlis.ili2c.metamodel.RoleDef;
import ch.interlis.ili2c.metamodel.SetConstraint;
import ch.interlis.ili2c.metamodel.StructAttributeRef;
import ch.interlis.ili2c.metamodel.SurfaceOrAreaType;
import ch.interlis.ili2c.metamodel.SurfaceType;
import ch.interlis.ili2c.metamodel.Table;
import ch.interlis.ili2c.metamodel.TextType;
import ch.interlis.ili2c.metamodel.Topic;
import ch.interlis.ili2c.metamodel.TransferDescription;
import ch.interlis.ili2c.metamodel.Type;
import ch.interlis.ili2c.metamodel.TypeAlias;
import ch.interlis.ili2c.metamodel.UniquenessConstraint;
import ch.interlis.ili2c.metamodel.Viewable;
import ch.interlis.ili2c.metamodel.ViewableTransferElement;
import ch.interlis.iom.IomConstants;
import ch.interlis.iom.IomObject;
import ch.interlis.iom_j.itf.impl.ItfAreaPolygon2Linetable;
import ch.interlis.iom_j.itf.impl.ItfSurfaceLinetable2Polygon;
import ch.interlis.iom_j.itf.impl.jtsext.geom.CompoundCurve;
import ch.interlis.iom_j.itf.impl.jtsext.noding.CompoundCurveNoder;
import ch.interlis.iom_j.itf.impl.jtsext.noding.Intersection;
import ch.interlis.iox.IoxException;
import ch.interlis.iox.IoxLogging;
import ch.interlis.iox.IoxValidationConfig;
import ch.interlis.iox_j.PipelinePool;
import ch.interlis.iox_j.jts.Iox2jtsext;
import ch.interlis.iox_j.logging.LogEventFactory;

public class Validator implements ch.interlis.iox.IoxValidator {
	public static final String CONFIG_ADDITIONAL_MODELS="ch.interlis.iox_j.validator.additionalModels";
	public static final String CONFIG_DO_ITF_LINETABLES="ch.interlis.iox_j.validator.doItfLinetables";
	public static final String CONFIG_DO_ITF_LINETABLES_DO="doItfLinetables";
	public static final String CONFIG_DO_ITF_OIDPERTABLE="ch.interlis.iox_j.validator.doItfOidPerTable";
	public static final String CONFIG_DO_ITF_OIDPERTABLE_DO="doItfOidPerTable";
	private ObjectPoolManager objPoolManager=null;
	private ObjectPool objectPool = null;
	private LinkPool linkPool;
	private ch.interlis.iox.IoxValidationConfig validationConfig=null;
	//private ch.interlis.iox.IoxDataPool pipelinePool=null;
	private PipelinePool pipelinePool=null;
	private IoxLogging errs=null;
	private LogEventFactory errFact=null;
	private TransferDescription td=null;
	private boolean doItfLineTables=false;
	private boolean doItfOidPerTable=false;
	private Settings config=null;
	private boolean validationOff=false;
	private String currentBasketId = null;
	private String currentMainOid=null;
	private Map<AttributeDef,ItfAreaPolygon2Linetable> areaAttrs=new HashMap<AttributeDef,ItfAreaPolygon2Linetable>();
	private String checkConstraint=null;
	private String validateType=null;
	private HashMap<String,Class> customFunctions=new HashMap<String,Class>(); // qualified Interlis function name -> java class that implements that function
	private HashMap<Constraint,Viewable> additionalConstraints=new HashMap<Constraint,Viewable>();
	private String[] additionalModels=null;
	
	@Deprecated
	protected Validator(TransferDescription td, IoxValidationConfig validationConfig,
			IoxLogging errs, LogEventFactory errFact, Settings config) {
		this(td, validationConfig,errs, errFact, new PipelinePool(),config);
	}
	public Validator(TransferDescription td, IoxValidationConfig validationConfig,
			IoxLogging errs, LogEventFactory errFact, PipelinePool pipelinePool,Settings config) {
		super();
		this.td = td;
		this.validationConfig = validationConfig;
		this.errs = errs;
		this.errFact = errFact;
		if(errFact.getLogger()==null){
			errFact.setLogger(errs);
		}
		this.config=config;
		this.pipelinePool=pipelinePool;
		objPoolManager=new ObjectPoolManager();
		this.doItfLineTables = CONFIG_DO_ITF_LINETABLES_DO.equals(config.getValue(CONFIG_DO_ITF_LINETABLES));
		this.doItfOidPerTable = CONFIG_DO_ITF_OIDPERTABLE_DO.equals(config.getValue(CONFIG_DO_ITF_OIDPERTABLE));
		if(doItfLineTables){
			tag2class=ch.interlis.iom_j.itf.ModelUtilities.getTagMap(td);
		}else{
			tag2class=ch.interlis.ili2c.generator.XSDGenerator.getTagMap(td);
		}
		unknownTypev=new HashSet<String>();
		validationOff=ValidationConfig.OFF.equals(this.validationConfig.getConfigValue(ValidationConfig.PARAMETER, ValidationConfig.VALIDATION));
		objectPool=new ObjectPool(doItfOidPerTable, errs, errFact, tag2class,objPoolManager);
		linkPool=new LinkPool();
		if(config.getValue(CONFIG_ADDITIONAL_MODELS)!=null){
			additionalModels = config.getValue(CONFIG_ADDITIONAL_MODELS).split(";");
		}
	}
	/** mappings from xml-tags to Viewable|AttributeDef
	 */
	private HashMap<String,Object> tag2class=null;
	/** list of seen but unknown types; maintained to prevent duplicate error messages
	 */
	private HashSet<String> unknownTypev=null;
	
	@Override
	public void close() {
		if(objPoolManager!=null){
			objPoolManager.close();
			objPoolManager=null;
		}
	}

	@Override
	public ch.interlis.iox.IoxValidationDataPool getDataPool() {
		return null;
	}

	@Override
	public IoxLogging getLoggingHandler() {
		return errs;
	}
	@Override
	public void setLoggingHandler(IoxLogging handler) {
		errs=handler;
	}
	@Override
	public void validate(ch.interlis.iox.IoxEvent event) {
		if(validationOff){
			return;
		}
		if (event instanceof ch.interlis.iox.StartTransferEvent){
			errs.addEvent(errFact.logInfoMsg("first validation pass..."));
		} else if (event instanceof ch.interlis.iox.StartBasketEvent){
			currentBasketId = ((ch.interlis.iox.StartBasketEvent) event).getBid();
		}else if(event instanceof ch.interlis.iox.ObjectEvent){
			IomObject iomObj=((ch.interlis.iox.ObjectEvent)event).getIomObject();
			try {
				validateObject(iomObj,null);
			} catch (IoxException e) {
				errs.addEvent(errFact.logInfoMsg("failed to validate object {0}", iomObj.toString()));
			}
		} else if (event instanceof ch.interlis.iox.EndBasketEvent){
		}else if (event instanceof ch.interlis.iox.EndTransferEvent){
			iterateThroughAdditionalModels();
			iterateThroughAllObjects();
			validateAllAreas();
		}
	}
	
	private void iterateThroughAdditionalModels(){
		if(additionalModels==null){
			return;
		}
		errs.addEvent(errFact.logInfoMsg("iterate through additional models {0}", additionalModels.toString()));
		for(int modelIndex=0;modelIndex<additionalModels.length;modelIndex++){
			String additionalModel = additionalModels[modelIndex];
			if(additionalModel==null){
				continue;
			}
			// models
			Iterator tdIterator = td.iterator();
			boolean modelExists=false;
			while(tdIterator.hasNext()){
				Object modelObj = tdIterator.next();
				if(!(modelObj instanceof DataModel)){
					continue;
				}
				// model
				DataModel model = (DataModel) modelObj;
				if(model.getName().equals(additionalModel)){
					modelExists=true;
					collectAdditionalConstraints(model);
				}
			}
			if(!modelExists){
				logMsg(checkConstraint,"Defined AdditionalModel {0} not exist.", additionalModel);
			}
		}
	}
	
	private void collectAdditionalConstraints(DataModel model){
		Iterator modelIterator = model.iterator();
		while(modelIterator.hasNext()){
			Object modelObj = modelIterator.next();
			// view topic
			if(!(modelObj instanceof Topic)){
				continue;
			}
			// topic
			Topic topic = (Topic) modelObj;
			if(!topic.isViewTopic()){
				continue;
			}
			Iterator topicIterator = topic.iterator();
			while(topicIterator.hasNext()){
				Object topicObj = topicIterator.next();
				if(!(topicObj instanceof Projection)){
					continue;
				}
				// view
				Projection view = (Projection) topicObj;
				Viewable classValue=null;
				if(view.getSelected().getAliasing()==null){
					continue;
				}
				// class
				classValue = view.getSelected().getAliasing();
				// constraint off
				String check = classValue.getContainer().getScopedName(null)+"."+classValue.getName();
				checkConstraint=validationConfig.getConfigValue(check, ValidationConfig.CHECK);
				if(ValidationConfig.OFF.equals(checkConstraint)){
					 // skip it
				}else{
					// constraint								
					Iterator iteratorOfViewConstraints=view.iterator();
					while (iteratorOfViewConstraints.hasNext()){
						Object constraintObj = iteratorOfViewConstraints.next();
						errs.addEvent(errFact.logInfoMsg("collect additional constraints {0}", constraintObj.toString()));
						if(!(constraintObj instanceof Constraint)){
							continue;
						}
						Constraint constraint = (Constraint) constraintObj;
						additionalConstraints.put(constraint, classValue);
					}
				}
			}
		}
	}
	
	private void validateAllAreas() {
		for(AttributeDef attr:areaAttrs.keySet()){
			errs.addEvent(errFact.logDetailInfoMsg("validate AREA {0}...", getScopedName(attr)));
			ItfAreaPolygon2Linetable allLines=areaAttrs.get(attr);
			try {
				allLines.getLines();
			} catch (IoxException e) {
				errs.addEvent(errFact.logErrorMsg("failed to validate AREA {0}", getScopedName(attr)));
			}
		}
	}
	private String getScopedName(AttributeDef attr) {
		return attr.getContainer().getScopedName(null)+"."+attr.getName();
	}
	private String getScopedName(RoleDef roleDef) {
		return roleDef.getContainer().getScopedName(null)+"."+roleDef.getName();
	}
	private String getScopedName(Constraint cnstr) {
		return cnstr.getContainer().getScopedName(null)+"."+cnstr.getName();
	}
	private boolean isBasketSame(RoleDef role, ReferenceType ref,String bidOfTargetObject){
		if(!currentBasketId.equals(bidOfTargetObject)){
			if(role != null){
				if(role.isExternal()){
					return false;
				}
			} else if(ref != null){
				if(ref.isExternal()){
					return false;
				}
			}
		}
		return true;
	}

	private void iterateThroughAllObjects(){
		errs.addEvent(errFact.logInfoMsg("second validation pass..."));
		HashSet<Constraint> constraints=new HashSet<Constraint>();
		HashSet<Type> types=new HashSet<Type>();
		HashSet<Viewable> viewables=new HashSet<Viewable>();
		HashSet<AbstractLeafElement> abstractLeafElement=new HashSet<AbstractLeafElement>();
		boolean classFound=false;
		for (String basketId : objectPool.getBasketIds()){
			// iterate through iomObjects
			Iterator<IomObject> objectIterator = ((ch.ehi.iox.objpool.impl.ObjPoolImpl) objectPool.getObjectsOfBasketId(basketId)).valueIterator();
			while (objectIterator.hasNext()){
				IomObject iomObj = objectIterator.next();
				setCurrentMainObj(iomObj);
				Object modelElement=tag2class.get(iomObj.getobjecttag());
				Viewable currentClass= (Viewable) modelElement;
				String check = currentClass.getContainer().getScopedName(null)+"."+currentClass.getName();
				checkConstraint=validationConfig.getConfigValue(check, ValidationConfig.CHECK);
				if(ValidationConfig.OFF.equals(checkConstraint)){
					 // skip it
				}else{
					// additional constraint
					if(!additionalConstraints.isEmpty()){
						Viewable classValue=null;
						for (Map.Entry<Constraint,Viewable> constraintValue : additionalConstraints.entrySet()) {
							Constraint constraintObj = constraintValue.getKey();
							classValue = constraintValue.getValue();
							if(classValue.equals(currentClass)){
								classFound=true;
								if(constraintObj instanceof ExistenceConstraint){
									ExistenceConstraint existenceConstraint = (ExistenceConstraint) constraintObj;
									validateExistenceConstraint(iomObj, existenceConstraint);
								} else if(constraintObj instanceof MandatoryConstraint){
									MandatoryConstraint mandatoryConstraint = (MandatoryConstraint) constraintObj;
									validateMandatoryConstraint(iomObj, mandatoryConstraint);
								} else if(constraintObj instanceof SetConstraint){
									SetConstraint setConstraint = (SetConstraint) constraintObj;
									setConstraint(iomObj, setConstraint);
								}
							}
						}
						if(!classFound){
							logMsg(checkConstraint,"Referenced class {0} of additionalModels not found.", classValue.getName());
						}
					}
					Iterator constraintIterator=currentClass.iterator();
					while (constraintIterator.hasNext()) {
						Object constraintObj = constraintIterator.next();
					// existence constraint
						if(constraintObj instanceof ExistenceConstraint){
							ExistenceConstraint existenceConstraint=(ExistenceConstraint) constraintObj;
							if(!constraints.contains(existenceConstraint)){
								errs.addEvent(errFact.logInfoMsg("validate existence constraint {0}...",getScopedName(existenceConstraint)));
								constraints.add(existenceConstraint);
					}
							validateExistenceConstraint(iomObj, existenceConstraint);
						}
					// mandatory constraint
						if(constraintObj instanceof MandatoryConstraint){
							MandatoryConstraint mandatoryConstraint=(MandatoryConstraint) constraintObj;
							if(!constraints.contains(mandatoryConstraint)){
								errs.addEvent(errFact.logInfoMsg("validate mandatory constraint {0}...",getScopedName(mandatoryConstraint)));
								constraints.add(mandatoryConstraint);
					}
							validateMandatoryConstraint(iomObj, mandatoryConstraint);
				}
						// set constraint
						if(constraintObj instanceof SetConstraint){
							SetConstraint setConstraint=(SetConstraint) constraintObj;
							collectSetConstraintObjs(iomObj, setConstraint);
						}
					}
				}
				Iterator<ViewableTransferElement> attrIterator=currentClass.getAttributesAndRoles2();
				while (attrIterator.hasNext()) {
					ViewableTransferElement objA = attrIterator.next();
					if (objA.obj instanceof LocalAttribute){
						Type type = ((LocalAttribute)objA.obj).getDomain();
						// composition
						if (type instanceof CompositionType){
							IomObject structValue = iomObj.getattrobj(iomObj.getattrname(0), 0);
							CompositionType compositionType = (CompositionType) type;
							Table structure = compositionType.getComponentType();
							validateReferenceAttrs(structValue, structure);
						}
					}else if(objA.obj instanceof RoleDef){
						RoleDef roleDef = (RoleDef) objA.obj;
						if(!abstractLeafElement.contains(roleDef)){
							errs.addEvent(errFact.logInfoMsg("validate role reference {0}...",getScopedName(roleDef)));
							abstractLeafElement.add(roleDef);
					}
						validateRoleReference(roleDef, iomObj);
				}
				}
				if(currentClass instanceof AbstractClassDef){
					AbstractClassDef abstractClassDef = (AbstractClassDef) currentClass;
					if(!viewables.contains(abstractClassDef)){
<<<<<<< HEAD
						errs.addEvent(errFact.logInfoMsg("validate role references of {0}...",abstractClassDef.getScopedName(null)));
=======
						errs.addEvent(errFact.logInfoMsg("validate role cardinality {0}...",abstractClassDef.getScopedName(null)));
>>>>>>> 79fc11fe
						viewables.add(abstractClassDef);
					}
					Iterator<RoleDef> targetRoleIterator=abstractClassDef.getOpposideRoles();
					while(targetRoleIterator.hasNext()){
						RoleDef role=targetRoleIterator.next();
						validateRoleCardinality(role, iomObj);
					}
				}
			}
		}
		for(SetConstraint setConstraint:setConstraints.keySet()){
			errs.addEvent(errFact.logInfoMsg("validate set constraint {0}...",getScopedName(setConstraint)));
			validateSetConstraint(setConstraint);
		}
	}

	private HashMap<SetConstraint,Collection<String>> setConstraints=new HashMap<SetConstraint,Collection<String>>();
	private Iterator<String> allObjIterator=null;
	
	private void collectSetConstraintObjs(IomObject iomObj, SetConstraint setConstraintObj) {
		Evaluable preCondition = (Evaluable) setConstraintObj.getPreCondition();
		if(preCondition != null){
			Value preConditionValue = evaluateExpression(iomObj, preCondition);
			if (preConditionValue.isNotYetImplemented()){
				logMsg(checkConstraint,"Function in set constraint {0} is not yet implemented.",getScopedName(setConstraintObj));
				return;
			}
			if (preConditionValue.skipEvaluation()){
				return;
			}
			if (!preConditionValue.isTrue()){
				// ignore this object in set constraint
				return;
			}
			// consider object in set constraint
		}
		// save object
		Collection<String> objs=setConstraints.get(setConstraintObj);
		if(objs==null){
			objs=new HashSet<String>();
			setConstraints.put(setConstraintObj,objs);
		}
		objs.add(iomObj.getobjectoid());
	}
	private void validateSetConstraint(SetConstraint setConstraintObj) {
		Collection<String> objs=setConstraints.get(setConstraintObj);
		if(objs!=null && objs.size()>0){
			for(String oid:objs){
				allObjIterator=objs.iterator();
				IomObject iomObj=objectPool.getObject(oid, null, null);
				Evaluable condition = (Evaluable) setConstraintObj.getCondition();
				Value constraintValue = evaluateExpression(iomObj, condition);
				if (constraintValue.isNotYetImplemented()){
					logMsg(checkConstraint,"Function in set constraint {0} is not yet implemented.",getScopedName(setConstraintObj));
					return;
				}
				if (constraintValue.skipEvaluation()){
					return;
				}
				if (constraintValue.isTrue()){
					// ok
				} else {
					logMsg(checkConstraint,"Set Constraint {0} is not true.", getScopedName(setConstraintObj));
				}
			}
		}
	}
	
	private void validateMandatoryConstraint(IomObject iomObj, MandatoryConstraint mandatoryConstraintObj) {
		Evaluable condition = (Evaluable) mandatoryConstraintObj.getCondition();
		Value conditionValue = evaluateExpression(iomObj, condition);
		if (!conditionValue.isNotYetImplemented()){
			if (!conditionValue.skipEvaluation()){
				if (conditionValue.isTrue()){
					// ok
				} else {
					logMsg(checkConstraint,"Mandatory Constraint {0} is not true.", getScopedName(mandatoryConstraintObj));				
				}
			}
		} else {
			logMsg(checkConstraint,"Function is not yet implemented.");
			Value.createNotYetImplemented();
		}
	}

	private Value evaluateExpression(IomObject iomObj, Evaluable expression) {
		if(expression instanceof Equality){
			// ==
			Equality equality = (Equality) expression;
			Evaluable leftExpression = (Evaluable) equality.getLeft();
			Evaluable rightExpression = (Evaluable) equality.getRight();
			Value leftValue=evaluateExpression(iomObj,leftExpression);
			// if isError, return error.
			if (leftValue.skipEvaluation()){
				return leftValue;
			}
			if (leftValue.isUndefined()){
				return Value.createSkipEvaluation();
			}
			
			Value rightValue=evaluateExpression(iomObj,rightExpression);
			// if isError, return error.
			if (rightValue.skipEvaluation()){
				return rightValue;
			}
			if (rightValue.isUndefined()){
				return Value.createSkipEvaluation();
			}
			
			// if left and right value not errors, compare values.
			if (leftValue.compareTo(rightValue)==0){
				return new Value(true);
			} else {
				return new Value(false);
			}
		} else if(expression instanceof GreaterThan){
			// >
			GreaterThan greaterThan = (GreaterThan) expression;
			Evaluable leftExpression = (Evaluable) greaterThan.getLeft();
			Evaluable rightExpression = (Evaluable) greaterThan.getRight();
			Value leftValue=evaluateExpression(iomObj,leftExpression);
			// if isError, return error.
			if (leftValue.skipEvaluation()){
				return leftValue;
			}
			if (leftValue.isUndefined()){
				return Value.createSkipEvaluation();
			}
			Value rightValue=evaluateExpression(iomObj,rightExpression);
			// if isError, return error.
			if (rightValue.skipEvaluation()){
				return rightValue;
			}
			if (rightValue.isUndefined()){
				return Value.createSkipEvaluation();
			}
			// if left and right value not errors, compare values.
			if (leftValue.compareTo(rightValue)>0){
				return new Value(true);
			} else {
				return new Value(false);
			}
		} else if(expression instanceof GreaterThanOrEqual){
			// >=
			GreaterThanOrEqual greaterThanOrEqual = (GreaterThanOrEqual) expression;
			Evaluable leftExpression = (Evaluable) greaterThanOrEqual.getLeft();
			Evaluable rightExpression = (Evaluable) greaterThanOrEqual.getRight();
			Value leftValue=evaluateExpression(iomObj,leftExpression);
			// if isError, return error.
			if (leftValue.skipEvaluation()){
				return leftValue;
			}
			if (leftValue.isUndefined()){
				return Value.createSkipEvaluation();
			}
			Value rightValue=evaluateExpression(iomObj,rightExpression);
			// if isError, return error.
			if (rightValue.skipEvaluation()){
				return rightValue;
			}
			if (rightValue.isUndefined()){
				return Value.createSkipEvaluation();
			}
			// if left and right value not errors, compare values.
			if (leftValue.compareTo(rightValue)>=0){
				return new Value(true);
			} else {
				return new Value(false);
			}
		} else if(expression instanceof Inequality){
			// != or <>
			Inequality inEquality = (Inequality) expression;
			Evaluable leftExpression = (Evaluable) inEquality.getLeft();
			Evaluable rightExpression = (Evaluable) inEquality.getRight();
			Value leftValue=evaluateExpression(iomObj,leftExpression);
			// if isError, return error.
			if (leftValue.skipEvaluation()){
				return leftValue;
			}
			if (leftValue.isUndefined()){
				return Value.createSkipEvaluation();
			}
			Value rightValue=evaluateExpression(iomObj,rightExpression);
			// if isError, return error.
			if (rightValue.skipEvaluation()){
				return rightValue;
			}
			if (rightValue.isUndefined()){
				return Value.createSkipEvaluation();
			}
			// if left and right value not errors, compare values.
			if (leftValue.compareTo(rightValue)!=0){
				return new Value(true);
			} else {
				return new Value(false);
			}
		} else if(expression instanceof LessThan){
			// <
			LessThan lessThan = (LessThan) expression;
			Evaluable leftExpression = (Evaluable) lessThan.getLeft();
			Evaluable rightExpression = (Evaluable) lessThan.getRight();
			Value leftValue=evaluateExpression(iomObj,leftExpression);
			// if isError, return error.
			if (leftValue.skipEvaluation()){
				return leftValue;
			}
			if (leftValue.isUndefined()){
				return Value.createSkipEvaluation();
			}
			Value rightValue=evaluateExpression(iomObj,rightExpression);
			// if isError, return error.
			if (rightValue.skipEvaluation()){
				return rightValue;
			}
			if (rightValue.isUndefined()){
				return Value.createSkipEvaluation();
			}
			// if left and right value not errors, compare values.
			if (leftValue.compareTo(rightValue)<0){
				return new Value(true);
			} else {
				return new Value(false);
			}
		} else if(expression instanceof LessThanOrEqual){
			// <=
			LessThanOrEqual lessThanOrEqual = (LessThanOrEqual) expression;
			Evaluable leftExpression = (Evaluable) lessThanOrEqual.getLeft();
			Evaluable rightExpression = (Evaluable) lessThanOrEqual.getRight();
			Value leftValue=evaluateExpression(iomObj,leftExpression);
			// if isError, return error.
			if (leftValue.skipEvaluation()){
				return leftValue;
			}
			if (leftValue.isUndefined()){
				return Value.createSkipEvaluation();
			}
			Value rightValue=evaluateExpression(iomObj,rightExpression);
			// if isError, return error.
			if (rightValue.skipEvaluation()){
				return rightValue;
			}
			if (rightValue.isUndefined()){
				return Value.createSkipEvaluation();
			}
			// if left and right value not errors, compare values.
			if (leftValue.compareTo(rightValue)<=0){
				return new Value(true);
			} else {
				return new Value(false);
			}
		} else if(expression instanceof Negation){
			// NOT
			Negation negation = (Negation) expression;				
			Value arg=evaluateExpression(iomObj,negation.getNegated());
			if (arg.skipEvaluation()){
				return arg;
			}
			if (arg.isUndefined()){
				return Value.createSkipEvaluation();
			}
			if(arg.isTrue()){
				return new Value(false);
			} else {
				return new Value(true);
			}
		} else if(expression instanceof Conjunction){
			// AND
			Conjunction conjunction = (Conjunction) expression;
			Evaluable[] conjunctionArray = (Evaluable[]) conjunction.getConjoined();
			for (int i=0;i<conjunctionArray.length;i++){
				Value arg=evaluateExpression(iomObj,conjunctionArray[i]);
				if (arg.skipEvaluation()){
					return arg;
				}
				if (arg.isUndefined()){
					return Value.createSkipEvaluation();
				}
				if(!arg.isTrue()){
					return new Value(false);
				}
			}
			return new Value(true);
		} else if(expression instanceof DefinedCheck){
			// DEFINED
			DefinedCheck defined = (DefinedCheck) expression;
			Value arg=evaluateExpression(iomObj,defined.getArgument());
			if(arg.skipEvaluation()){
				return arg;
			}
			if(arg.isUndefined()){
				return new Value(false);
			} else {
				return new Value(true);
			}
		} else if(expression instanceof Disjunction){
			// OR
			Disjunction disjunction = (Disjunction) expression;
			Evaluable[] disjunctionArray = (Evaluable[]) disjunction.getDisjoined();
			for (int i=0;i<disjunctionArray.length;i++){
				Value arg=evaluateExpression(iomObj,disjunctionArray[i]);
				if (arg.skipEvaluation()){
					return arg;
				}
				if (arg.isUndefined()){
					return Value.createSkipEvaluation();
				}
				if(arg.isTrue()){
					return new Value(true);
				}
			}
			return new Value(false);
		} else if(expression instanceof Constant){
			// constant
			Constant constantObj = (Constant) expression;
			if (constantObj instanceof Constant.EnumConstOrRange){
				Constant.EnumConstOrRange enumConstOrRange = (Constant.EnumConstOrRange) constantObj;
				// enumConstOrRange
				if(enumConstOrRange instanceof Enumeration){
					// enumeration
					Enumeration enumObj = (Enumeration) enumConstOrRange;
					String[] value = enumObj.getValue();
					if (value[0].equals("true")){
						return new Value(true);
					} else if (value[0].equals("false")){
						return new Value(false);
					}
					TextType texttype = new TextType();
					return new Value(texttype, value[0]);
				}
			// TODO instance of EnumerationRange
			} else if (constantObj instanceof Constant.Text){
				Constant.Text textConstant = (Constant.Text) constantObj;
				if(textConstant!=null){
					TextType texttype = new TextType();
					return new Value(texttype, textConstant.getValue());
			}
			} else if (constantObj instanceof Constant.Numeric){
				Constant.Numeric numericConstant = (Constant.Numeric) constantObj;
				if(numericConstant!=null){
					return new Value(Integer.valueOf(numericConstant.getValue().toString()));
				}
			} else if (constantObj instanceof Constant.Class){
				Constant.Class classConstant = (Constant.Class) constantObj;
				if(classConstant!=null){
					if(classConstant.getValue() instanceof Viewable){
						Viewable classValue = (Viewable) classConstant.getValue();
						while(classValue.getExtending()!=null){
							classValue = (Viewable) classValue.getExtending();
						}
						return new Value(classValue);
					}
				}
			} else if (constantObj instanceof Constant.Undefined){
				return Value.createUndefined();
			} else if (constantObj instanceof Constant.AttributePath){
				Constant.AttributePath attrPath = (Constant.AttributePath) constantObj;
				if(attrPath.getValue() instanceof LocalAttribute){
					LocalAttribute attrLocal = (LocalAttribute) attrPath.getValue();
					String attrName = attrLocal.getName();
					TextType text = new TextType();
					return new Value(text, attrName);
				}
			}
		//TODO instance of ConditionalExpression
		} else if(expression instanceof FunctionCall){
			FunctionCall functionCallObj = (FunctionCall) expression;
			Function function = functionCallObj.getFunction();
			if(function.getScopedName(null).equals("INTERLIS.len") || function.getScopedName(null).equals("INTERLIS.lenM")){
				Evaluable[] arguments = functionCallObj.getArguments();
				for(Evaluable anArgument : arguments){
					Value arg=evaluateExpression(iomObj,anArgument);
					if (arg.skipEvaluation()){
						return arg;
						}
					if (arg.isUndefined()){
						return Value.createSkipEvaluation();
					}
					if(arg.getValue()!=null){
						int lengthOfArgument = arg.getValue().length();
						
						return new Value(lengthOfArgument);
				}
				}
				return new Value(false);
			} else if(function.getScopedName(null).equals("INTERLIS.trim") || function.getScopedName(null).equals("INTERLIS.trimM")){
				Evaluable[] arguments = functionCallObj.getArguments();
				for(Evaluable anArgument : arguments){
					Value arg=evaluateExpression(iomObj,anArgument);
					if (arg.skipEvaluation()){
						return arg;
					}
					if (arg.isUndefined()){
						return Value.createSkipEvaluation();
				}
					TextType type = new TextType();
					return new Value(type, arg.getValue().trim());
				}
			} else if (function.getScopedName(null).equals("INTERLIS.isEnumSubVal")){
				Evaluable[] arguments = functionCallObj.getArguments();
				Value subEnum=evaluateExpression(iomObj,arguments[0]);
				if (subEnum.skipEvaluation()){
					return subEnum;
				}
				if (subEnum.isUndefined()){
					return Value.createSkipEvaluation();
				}
				Value nodeEnum=evaluateExpression(iomObj,arguments[1]);
				if (nodeEnum.skipEvaluation()){
					return nodeEnum;
				}
				if (nodeEnum.isUndefined()){
					return Value.createSkipEvaluation();
				}
				if(subEnum.getValue().toString().startsWith(nodeEnum.getValue().toString())){
					return new Value(true);
				} else {
					return new Value(false);
				}
			} else if (function.getScopedName(null).equals("INTERLIS.inEnumRange")){
				Evaluable[] arguments = functionCallObj.getArguments();
				Value enumToCompare=evaluateExpression(iomObj,arguments[0]);
				if (enumToCompare.skipEvaluation()){
					return enumToCompare;
				}
				if (enumToCompare.isUndefined()){
					return Value.createSkipEvaluation();
				}
				Value minEnum=evaluateExpression(iomObj,arguments[1]);
				if (minEnum.skipEvaluation()){
					return minEnum;
				}
				if (minEnum.isUndefined()){
					return Value.createSkipEvaluation();
				}
				Value maxEnum=evaluateExpression(iomObj,arguments[2]);
				if (maxEnum.skipEvaluation()){
					return maxEnum;
				}
				if (maxEnum.isUndefined()){
					return Value.createSkipEvaluation();
				}
				if (enumToCompare.getType() instanceof EnumerationType){
					EnumerationType enumerationType = (EnumerationType) enumToCompare.getType();
						// enumeration has to be ordered
						if(enumerationType.isOrdered()){
						// enumerations from same enumeration
						if(enumToCompare.getRefTypeName().equals(minEnum.getRefTypeName()) && (enumToCompare.getRefTypeName().equals(maxEnum.getRefTypeName()))){
							int indexOfEnumToCompare = enumerationType.getValues().indexOf(enumToCompare.getValue());
							int indexOfMinEnumValue = enumerationType.getValues().indexOf(minEnum.getValue());
							int indexOfMaxEnumValue = enumerationType.getValues().indexOf(maxEnum.getValue());
							// enum is between min and max
							if(indexOfEnumToCompare > indexOfMinEnumValue && indexOfEnumToCompare < indexOfMaxEnumValue){
								return new Value(true);
							}
						}
					}
				}
				return new Value(false);
			} else if (function.getScopedName(null).equals("INTERLIS.objectCount")){
				FunctionCall functionCall = (FunctionCall) expression;
				Evaluable[] arguments = (Evaluable[]) functionCall.getArguments();
				Evaluable anArgument = (Evaluable) arguments[0];
				if(anArgument instanceof Objects){
					Value value=evaluateExpression(iomObj, anArgument);
					if (value.skipEvaluation()){
						return value;
							}
					if (value.isUndefined()){
						return Value.createSkipEvaluation();
						}
					return new Value(value.getValues().size());
				} else if (anArgument instanceof ObjectPath){
					Value value=evaluateExpression(iomObj, anArgument);
					if (value.skipEvaluation()){
						return value;
					}
					if (value.isUndefined()){
						return Value.createSkipEvaluation();
					}
					// through all objects
					Iterator objectIterator = objectPool.getObjectsOfBasketId(currentBasketId).valueIterator();
					int counter = 0;
					if(value.getViewable()!=null){
						while(objectIterator.hasNext()){
							IomObject aIomObj = (IomObject) objectIterator.next();
							if(aIomObj!=null){
								Object modelElement=tag2class.get(aIomObj.getobjecttag());
								Viewable anObjectClass = (Viewable) modelElement;
								if(value.getViewable().equals(anObjectClass)){
									counter+=1;
								}
							}
						}
						return new Value(counter);
					} else if (value.getComplexValue()!=null){
						int countOfObjects = iomObj.getattrvaluecount(anArgument.toString());
						return new Value(countOfObjects);
					}
				}
			} else if (function.getScopedName(null).equals("INTERLIS.elementCount")){
				FunctionCall functionCall = (FunctionCall) expression;
				Evaluable[] arguments = (Evaluable[]) functionCall.getArguments();
				Evaluable anArgument = (Evaluable) arguments[0];
				int elementCount = iomObj.getattrvaluecount(anArgument.toString());
				return new Value(elementCount);
			} else if (function.getScopedName(null).equals("INTERLIS.isOfClass")){
				FunctionCall functionCall = (FunctionCall) expression;
				Evaluable[] arguments = functionCall.getArguments();
				Value childViewable=evaluateExpression(iomObj,arguments[0]);
				if (childViewable.skipEvaluation()){
					return childViewable;
				}
				if (childViewable.isUndefined()){
					return Value.createSkipEvaluation();
				}
				Value parentViewable=evaluateExpression(iomObj,arguments[1]);
				if (parentViewable.skipEvaluation()){
					return parentViewable;
				}
				if (parentViewable.isUndefined()){
					return Value.createSkipEvaluation();
				}
				if(childViewable.getViewable().equals(parentViewable.getViewable())){
							return new Value(true);
						}
				if(parentViewable.getViewable().isExtending(childViewable.getViewable())){
					return new Value(true);					
					}
				return new Value(false);
			} else if (function.getScopedName(null).equals("INTERLIS.isSubClass")){
				FunctionCall functionCall = (FunctionCall) expression;
				Evaluable[] arguments = functionCall.getArguments();
				Value subViewable=evaluateExpression(iomObj,arguments[0]);
				if (subViewable.skipEvaluation()){
					return subViewable;
				}
				if (subViewable.isUndefined()){
					return Value.createSkipEvaluation();
				}
				Value superViewable=evaluateExpression(iomObj,arguments[1]);
				if (superViewable.skipEvaluation()){
					return superViewable;
				}
				if (superViewable.isUndefined()){
					return Value.createSkipEvaluation();
				}
				if(subViewable.getViewable().equals(superViewable.getViewable())){
					return new Value(true);
				}
				if(superViewable.getViewable().isExtending(subViewable.getViewable())){
					return new Value(true);					
				}
				return new Value(false);
			} else if (function.getScopedName(null).equals("INTERLIS.myClass")){
				FunctionCall functionCall = (FunctionCall) expression;
				Evaluable[] arguments = functionCall.getArguments();
				Value targetViewable=evaluateExpression(iomObj,arguments[0]);
				if (targetViewable.skipEvaluation()){
					return targetViewable;
			}
				if (targetViewable.isUndefined()){
					return Value.createSkipEvaluation();
				}
				return new Value(targetViewable.getViewable());
			} else if (function.getScopedName(null).equals("INTERLIS.areAreas")){
				FunctionCall functionCall = (FunctionCall) expression;
				Evaluable[] arguments = functionCall.getArguments();
				// founded objects (list<IomObjects)
				Value objects=evaluateExpression(iomObj,arguments[0]);
				if (objects.skipEvaluation()){
					return objects;
				}
				if (objects.isUndefined()){
					return Value.createSkipEvaluation();
				}
				// count of objects condition returns attrName of BAG / undefined=(numericIsDefined=false)
				Value surfaceBag=evaluateExpression(iomObj,arguments[1]);
				if (surfaceBag.skipEvaluation()){
					return surfaceBag;
				}
				// name of surface (textType)
				Value surfaceAttr=evaluateExpression(iomObj,arguments[2]);
				if (surfaceAttr.skipEvaluation()){
					return surfaceAttr;
				}
				if (surfaceAttr.isUndefined()){
					return Value.createSkipEvaluation();
				} // if surfaceBag is undefined
				if(surfaceBag.isUndefined()){
					ItfAreaPolygon2Linetable polygonPool = new ItfAreaPolygon2Linetable(objPoolManager); // create new pool of polygons
					if(objects.getViewable()!=null){
						Iterator objectIterator = objectPool.getObjectsOfBasketId(currentBasketId).valueIterator();
						while(objectIterator.hasNext()){
							IomObject aIomObj = (IomObject) objectIterator.next();
							if(aIomObj!=null){
								Object modelElement=tag2class.get(aIomObj.getobjecttag());
								Viewable anObjectClass = (Viewable) modelElement;
								if(objects.getViewable().equals(anObjectClass)){
									IomObject polygon = aIomObj.getattrobj(surfaceAttr.getValue(), 0); // get polygon of current object
									if(polygon!=null){ // if value of Argument[2] equals object attribute
										try { // add polylines to polygonPool.
											polygonPool.addLines(aIomObj.getobjectoid(), null, polygonPool.getLinesFromPolygon(polygon));
										} catch (IoxException e) {
											e.getStackTrace();
										}
									}
								}
							}
						}
					} else {
						Iterator iterIomObjects = objects.getValues().iterator(); // iterate through all objects of Argument[0] 
						while(iterIomObjects.hasNext()){
							IomObject anObject = (IomObject) iterIomObjects.next();
							IomObject polygon = anObject.getattrobj(surfaceAttr.getValue(), 0); // get polygon of current object
							if(polygon!=null){ // if value of Argument[2] equals object attribute
								try { // add polylines to polygonPool.
									polygonPool.addLines(anObject.getobjectoid(), null, polygonPool.getLinesFromPolygon(polygon));
								} catch (IoxException e) {
									e.getStackTrace();
								}
							}
						}
					}
					try {
						if(polygonPool.getLines().size()==0){
							return new Value(false);
						} else {
							polygonPool.getLines(); // get all lines in polygonPool
						}
					} catch (IoxException e) {
						return new Value(false); // if lines are empty, return false
					}
					return new Value(true); // if there where some lines, return true
				} else {
					// if surfaceBag is defined
					ItfAreaPolygon2Linetable polygonPool = new ItfAreaPolygon2Linetable(objPoolManager);
					if(objects.getViewable()!=null){
						Iterator objectIterator = objectPool.getObjectsOfBasketId(currentBasketId).valueIterator();
						while(objectIterator.hasNext()){
							IomObject aIomObj = (IomObject) objectIterator.next();
							if(aIomObj!=null){
								Object modelElement=tag2class.get(aIomObj.getobjecttag());
								Viewable anObjectClass = (Viewable) modelElement;
								if(objects.getViewable().equals(anObjectClass)){
									int countOfSurfaceBagValues = aIomObj.getattrvaluecount(surfaceBag.getValue());
									for(int i=0; i<countOfSurfaceBagValues; i++){
										IomObject surfaceBagObj = aIomObj.getattrobj(surfaceBag.getValue(), i);
										IomObject polygon = surfaceBagObj.getattrobj(surfaceAttr.getValue(), 0);
										if(polygon!=null){ // if value of Argument[2] equals object attribute
											try { // add polylines to polygonPool.
												polygonPool.addLines(aIomObj.getobjectoid(), null, polygonPool.getLinesFromPolygon(polygon));
											} catch (IllegalStateException e) {
												throw new IllegalStateException(e);
											} catch (IoxException e) {
												e.getStackTrace();
											}
										}
									}
								}
							}
						}
					} else {
						Iterator iterIomObjects = objects.getValues().iterator();
						while(iterIomObjects.hasNext()){
							IomObject anObject = (IomObject) iterIomObjects.next();
							int countOfSurfaceBagValues = anObject.getattrvaluecount(surfaceBag.getValue());
							for(int i=0; i<countOfSurfaceBagValues; i++){
								IomObject surfaceBagObj = anObject.getattrobj(surfaceBag.getValue(), i);
								IomObject polygon = surfaceBagObj.getattrobj(surfaceAttr.getValue(), 0);
								if(polygon!=null){
									try {
										polygonPool.addLines(anObject.getobjectoid(), null, polygonPool.getLinesFromPolygon(polygon));
									} catch (IoxException e) {
										e.getStackTrace();
									}
								} else {
									// there is no area to compare. --> area not false and not true.
								}
							}
						}
					}
					try {
						polygonPool.getLines();
					} catch (IoxException e) {
						return new Value(false);
					}
					return new Value(true);
				}
			} else {
				String functionQname=function.getScopedName(null);
				Class functionTargetClass=customFunctions.get(functionQname);
				if(functionTargetClass==null){
					String javaClassname=validationConfig.getConfigValue(functionQname, ValidationConfig.IMPL_JAVA);
					if(javaClassname==null){
	 					customFunctions.put(functionQname, null);
						return Value.createNotYetImplemented();
					}else{
						try {
							functionTargetClass=Class.forName(javaClassname);
						} catch (ClassNotFoundException e) {
		 					customFunctions.put(functionQname, null);
							return Value.createNotYetImplemented();
						}
	 					customFunctions.put(functionQname, functionTargetClass);
					}
				}
				// get values for all actual arguments
				FunctionCall functionCall = (FunctionCall) expression;
				Evaluable[] arguments = functionCall.getArguments();
				int argumentCount = functionCall.getArguments().length;
				Value[] actualArguments=new Value[argumentCount];
				for(int i=0; i<argumentCount;i++){
					Value anObject=evaluateExpression(iomObj,arguments[i]);
					if (anObject.skipEvaluation()){
						return anObject;
					}
					actualArguments[i]=anObject;
				}
				// init function
				InterlisFunction functionTarget=null;
				try {
					functionTarget = (InterlisFunction) functionTargetClass.newInstance();
				} catch (InstantiationException e) {
					throw new IllegalStateException(e);
				} catch (IllegalAccessException e) {
					throw new IllegalStateException(e);
				}
				functionTarget.init(td, (FunctionCall)expression,config,validationConfig);
				functionTarget.addObject(iomObj, actualArguments);
				return functionTarget.evaluate();
			}
			//TODO INTERLIS.convertUnit
			//TODO instance of InspectionFactor
			//TODO instance of LengthOfReferencedText
		} else if(expression instanceof ObjectPath){
			// object path	
			ObjectPath objectPathObj = (ObjectPath) expression;
			PathEl pathEl = (PathEl) objectPathObj.getLastPathEl();
			if(pathEl instanceof PathElAbstractClassRole){
				PathElAbstractClassRole abstractClassRole = (PathElAbstractClassRole) pathEl;
				if (abstractClassRole.getRole()!=null){
					RoleDef role = (RoleDef) abstractClassRole.getRole();
					AbstractClassDef destinationClass = role.getDestination();
					while(destinationClass.getExtending()!=null){
						destinationClass.getExtending();
					}
					Viewable pathElementOfClassRole = (Viewable) destinationClass;
					return new Value(pathElementOfClassRole);
				}
			} else if(pathEl instanceof StructAttributeRef){
				StructAttributeRef structAttributeRefValue = (StructAttributeRef) pathEl;
				if(structAttributeRefValue.getAttr() instanceof LocalAttribute){
					LocalAttribute localAttributeValue = (LocalAttribute) structAttributeRefValue.getAttr();
					if(localAttributeValue.getDomain() instanceof CompositionType){
						CompositionType compositionValue = (CompositionType) localAttributeValue.getDomain();
						if(compositionValue.getComponentType() instanceof Viewable){
							Viewable referredStructOfAttr = (Viewable) compositionValue.getComponentType();
							return new Value(referredStructOfAttr);
						}
					}
				}
			} else if(pathEl instanceof AttributeRef){
				AttributeRef attrRef = (AttributeRef) pathEl;
				Type type = attrRef.getAttr().getDomain();
				String attrName = objectPathObj.getLastPathEl().getName();
				if(iomObj.getattrvaluecount(attrName)==0){
					return Value.createUndefined();
				}else{
					String objValue = iomObj.getattrvalue(attrName);
					if(objValue != null){
						if (objValue.equals("true")){
							return new Value(true);
						} else if (objValue.equals("false")){
							return new Value(false);
							// if null, then complex value.
						} else {
							Type aliasType=null;
						if (type instanceof TypeAlias){
							TypeAlias typeAlias = (TypeAlias) type;
								aliasType = typeAlias.getAliasing().getType();
								if (aliasType instanceof EnumerationType){
									String refTypeName = typeAlias.getAliasing().getName();
									return new Value(aliasType, objValue, refTypeName);
						}
							}
							if (type instanceof EnumerationType){
						return new Value(type, objValue);
					}
						}
						return new Value(type, objValue);
				} else {
						return new Value(iomObj.getattrobj(attrName, 0));
				}
			}
			}
		} else if(expression instanceof Objects){
			// objects
			Viewable viewableOfExpression = ((Objects) expression).getContext();
			Iterator<String> objectIterator = allObjIterator; //objectPool.getObjectsOfBasketId(currentBasketId).valueIterator();
			List<IomObject> listOfIomObjects = new ArrayList<IomObject>();
			while(objectIterator.hasNext()){
				String oid=objectIterator.next();
				IomObject aIomObj = objectPool.getObject(oid, null, null);
				if(aIomObj!=null){
					Object modelElement=tag2class.get(aIomObj.getobjecttag());
					Viewable objectClass = (Viewable) modelElement;
					listOfIomObjects.add(aIomObj);
				}
			}
			return new Value(listOfIomObjects);
		}
		return Value.createSkipEvaluation(); // skip further evaluation
		//TODO instance of ParameterValue
		//TODO instance of ViewableAggregate
		//TODO instance of ViewableAlias
	}

	private void validateRoleCardinality(RoleDef role, IomObject iomObj) {
		String roleQName = role.getContainer().getScopedName(null)+"."+role.getName();
		String multiplicity=validationConfig.getConfigValue(roleQName, ValidationConfig.MULTIPLICITY);
		if(multiplicity !=null && ValidationConfig.OFF.equals(multiplicity)){
			// skip it
		}else{
			int nrOfTargetObjs=linkPool.getTargetObjectCount(iomObj,role,doItfOidPerTable);
			long cardMin=role.getCardinality().getMinimum();
			long cardMax=role.getCardinality().getMaximum();
			if((nrOfTargetObjs>=cardMin && nrOfTargetObjs<=cardMax)){
				// is valid
			} else {
				if(role.getCardinality().getMaximum() == Cardinality.UNBOUND){
					String cardMaxStr = "*";
					logMsg(multiplicity,"{0} should associate {1} to {2} target objects (instead of {3})", role.getName(), String.valueOf(cardMin), cardMaxStr, String.valueOf(nrOfTargetObjs));
				} else {
					logMsg(multiplicity,"{0} should associate {1} to {2} target objects (instead of {3})", role.getName(), String.valueOf(cardMin), String.valueOf(cardMax), String.valueOf(nrOfTargetObjs));
				}
			}
		}
	}

	private void validateRoleReference(RoleDef role, IomObject iomObj) {
		String targetOid = null;
		// role of iomObj
		IomObject roleDefValue = iomObj.getattrobj(role.getName(), 0);
		if (roleDefValue != null){
			targetOid = roleDefValue.getobjectrefoid();
		}
		if(targetOid==null){
			return;
		}
		String roleQName = role.getContainer().getScopedName(null)+"."+role.getName();
		String validateTarget=validationConfig.getConfigValue(roleQName, ValidationConfig.TARGET);
		if(ValidationConfig.OFF.equals(validateTarget)){
			// skip it
		}else{
		 	// OID has to be unique in each table (ili 1.0)
			// OID has to be unique in the whole file (ili 2.3)	
			Iterator<AbstractClassDef> targetClassIterator = role.iteratorDestination();
			ArrayList<Viewable> destinationClasses = new ArrayList<Viewable>();
			StringBuffer possibleTargetClasses=new StringBuffer();
			String sep="";
			while(targetClassIterator.hasNext()){
				Viewable roleDestinationClass = (Viewable) targetClassIterator.next();
				destinationClasses.add(roleDestinationClass);
				possibleTargetClasses.append(sep);
				sep=",";
				possibleTargetClasses.append(roleDestinationClass.getScopedName(null));
			}
			Holder<String> bid = new Holder<String>();
			IomObject targetObj = (IomObject) objectPool.getObject(targetOid, destinationClasses, bid);
			if(targetObj != null){
				Object modelElement=tag2class.get(targetObj.getobjecttag());
				Viewable targetObjClass = (Viewable) modelElement;
				for(Viewable destinationClass : destinationClasses){
					if(targetObjClass.equals(destinationClass)){
						// target is ok
						return;
					} else if(targetObjClass.getExtending() != null){
						if(targetObjClass.isExtending(destinationClass)){
							// target is ok
							return;
						}
					}
				}
				if(isBasketSame(role, null,bid.value)){
					// object found, but wrong class
					logMsg(validateTarget,"Object {1} with OID {0} must be of {2}", targetOid,targetObj.getobjecttag(),possibleTargetClasses.toString());
					return;
				}
			}
			if(isBasketSame(role, null,bid.value)){
				// no object with this oid found
				logMsg(validateTarget,"No object found with OID {0}.", targetOid);
			}
		}
	}
	
	private void validateReferenceAttrs(IomObject structValue, Table structure) {
		Iterator attrIter=structure.getAttributesAndRoles();
		while (attrIter.hasNext()){
			Object refAttrO = attrIter.next();
			if (refAttrO instanceof LocalAttribute){
				Type type = ((LocalAttribute)refAttrO).getDomain();
				// ReferenceType validation
				if (type instanceof ReferenceType){
					// targettype
					ReferenceType refAttrType = (ReferenceType) type;
					AbstractClassDef targetClass = refAttrType.getReferred();
					Viewable targetViewable = (Viewable) targetClass;
					ArrayList<Viewable> destinationClasses = new ArrayList<Viewable>();
					destinationClasses.add(targetViewable);
					String refAttrName = ((Element) refAttrO).getName();
					IomObject refAttrValue = structValue.getattrobj(refAttrName, 0);
					if (refAttrValue != null){
						String targetOid = refAttrValue.getobjectrefoid();
						String targetObjOid = null;
						String targetObjClassStr = null;
						Holder<String> bid = new Holder<String>();
						IomObject iomObj = (IomObject) objectPool.getObject(targetOid, destinationClasses, bid);
						if(iomObj != null){
							Object modelElement=tag2class.get(iomObj.getobjecttag());
							Table targetObjClass = (Table) modelElement;
							targetObjClassStr = iomObj.getobjecttag();
							targetObjOid = iomObj.getobjectoid().toString();
							Iterator refAttrIter = refAttrType.iteratorRestrictedTo();
							// if refAttrIter restricted to class
							if(refAttrIter.hasNext()){
								StringBuffer classNames=new StringBuffer();
								String sep="";
								while (refAttrIter.hasNext()){
									Object refAttr = refAttrIter.next();
									targetClass = (Table) refAttr;
									// compare class
									if (targetObjClass.isExtending(targetClass)){
										// ok
										return;
									} else {
										// try next restriction
									}
									classNames.append(sep);
									classNames.append(targetClass.getScopedName(null));
									sep=", ";
								}
								if(isBasketSame(null, refAttrType,bid.value)){
									errs.addEvent(errFact.logErrorMsg("object {0} with OID {1} referenced by {3} is not an instance of {2}.", targetObjClassStr,targetObjOid,classNames.toString(),refAttrName));
									return;
								}
							}else{
								// compare class
								if (targetObjClass.isExtending(targetClass)){
									// ok
								} else {
									if(isBasketSame(null, refAttrType,bid.value)){
										errs.addEvent(errFact.logErrorMsg("object {0} with OID {1} referenced by {3} is not an instance of {2}.", targetObjClassStr,targetObjOid,targetClass.getScopedName(null),refAttrName));
									}
								}
								return;
							}
						} else {
							if(isBasketSame(null, refAttrType,bid.value)){
								errs.addEvent(errFact.logErrorMsg("attribute {1} references an inexistent object with OID {0}.", targetOid,refAttrName));
							}
						}
					}
				}
			}
		}
	}
	
	private void validateExistenceConstraint(IomObject iomObj, ExistenceConstraint existenceConstraint){
		if (iomObj.getattrcount() == 0){
			return;
		}
		String restrictedAttrName = existenceConstraint.getRestrictedAttribute().getLastPathEl().getName();
		if(iomObj.getattrvaluecount(restrictedAttrName)==0){
			return;
		}
			Type type = existenceConstraint.getRestrictedAttribute().getType();
			// if type of alias, cast type to TypeAlias
			if (type instanceof TypeAlias){
				TypeAlias aliasType = (TypeAlias) type;
				Domain domainAliasing = (Domain) aliasType.getAliasing();
				type = (Type) domainAliasing.getType();
			}
			Iterator<ObjectPath> requiredInIterator = existenceConstraint.iteratorRequiredIn();
			boolean valueExists = false;
			Table classA = null;
			Table otherClass = null;
			while (requiredInIterator.hasNext()) {
				classA = null;
				ObjectPath attrName = (ObjectPath)requiredInIterator.next();
				otherClass = (Table) attrName.getRoot();
				String otherAttrName = attrName.toString();
				String attrValueThisObj = iomObj.getattrvalue(otherAttrName);
				for (String basketId : objectPool.getBasketIds()){
					// iterate through iomObjects
					Iterator<IomObject> objectIterator = ((ch.ehi.iox.objpool.impl.ObjPoolImpl) objectPool.getObjectsOfBasketId(basketId)).valueIterator();
					while (objectIterator.hasNext()){
						IomObject otherIomObj = objectIterator.next();
						if (otherIomObj.getattrcount() == 0){
						// do not validate.
						} else {
							Object modelElement=tag2class.get(otherIomObj.getobjecttag());
							classA= (Table) modelElement;
							// otherAttr defined?
							if(otherIomObj.getattrvaluecount(otherAttrName)>0){
								// validate if otherClass is extending by classA
								if (classA.isExtending(otherClass)){
									// if type is type of alias, validate instance of
									if(type instanceof ReferenceType){
										ReferenceType referenceType = (ReferenceType) type;
										valueExists = equalsReferenceValue(iomObj, referenceType, otherIomObj, otherAttrName, restrictedAttrName);
									} else if (type instanceof CoordType){
										CoordType coordType = (CoordType) type;
										valueExists = equalsCoordValue(iomObj, coordType, otherIomObj, otherAttrName, restrictedAttrName);
									} else if (type instanceof PolylineType){
										PolylineType polylineType = (PolylineType) type;
										valueExists = equalsPolylineValue(iomObj, polylineType, otherIomObj, otherAttrName, restrictedAttrName);
									} else if (type instanceof SurfaceOrAreaType){
										SurfaceOrAreaType surfaceOrAreaType = (SurfaceOrAreaType) type;
										valueExists = equalsSurfaceOrAreaValue(iomObj, surfaceOrAreaType, otherIomObj, otherAttrName, restrictedAttrName);
									} else if (type instanceof CompositionType){
										CompositionType compositionType = (CompositionType) type;
										valueExists = equalsCompositionValue(iomObj, compositionType, otherIomObj, otherAttrName, restrictedAttrName);
									} else {
										// if type is not type of alias, validate attribute names
										if(otherIomObj.getattrvalue(otherAttrName).equals(iomObj.getattrvalue(restrictedAttrName))){
											valueExists = true;
										}
									}
								}
							}
						}
					}
				}
			}
			if (!valueExists){
				logMsg(checkConstraint,"The value of the attribute {0} of {1} was not found in the condition class.", restrictedAttrName.toString(), iomObj.getobjecttag().toString());
			}
		}
	
	private boolean equalsCompositionValue(IomObject iomObjectA, CompositionType compositionType, IomObject otherIomObj, String otherAttrName, String restrictedAttrName) {
		IomObject compositionValueRestricted=iomObjectA.getattrobj(restrictedAttrName, 0);
		IomObject compositionValueOther = otherIomObj.getattrobj(otherAttrName, 0);
		return true;
	}

	private boolean equalsSurfaceOrAreaValue(IomObject iomObj, SurfaceOrAreaType surfaceType, IomObject otherIomObj, String otherAttrName, String restrictedAttrName) {
		IomObject objA=iomObj.getattrobj(restrictedAttrName, 0);
		IomObject objB = otherIomObj.getattrobj(otherAttrName, 0);
		if (objA != null && objB != null){
			// validate if count of surfaces or areas of the objects are equal and get current surface or area
			for (int i=0;i<objA.getattrvaluecount("surface");i++){
				IomObject surfaceA = objA.getattrobj("surface",i);
				IomObject surfaceB = objB.getattrobj("surface",i);
				if (objA.getattrvaluecount("surface") == objB.getattrvaluecount("surface")){
					// ok
				} else {
					return false;
				}
				// validate if count of boundaries of the current surface is equal and get current boundary
				for (int j=0;j<surfaceA.getattrvaluecount("boundary");j++){
					IomObject boundaryA=surfaceA.getattrobj("boundary",j);
					IomObject boundaryB=surfaceB.getattrobj("boundary",j);
					if (boundaryA.getattrvaluecount("boundary") == boundaryB.getattrvaluecount("boundary")){
						// ok
					} else {
						return false;
					}
					// validate if count of polylines of the current boundary is equal and get current polyline
					for (int k=0;k<boundaryA.getattrvaluecount("polyline");k++){
						IomObject polylineA=boundaryA.getattrobj("polyline",k);
						IomObject polylineB=boundaryB.getattrobj("polyline",k);
						if (polylineA.getattrvaluecount("polyline") == polylineB.getattrvaluecount("polyline")){
							// ok
						} else {
							return false;
						}
						// validate if count of sequences of the objects is equal and get current sequence
						for(int l=0;l<polylineA.getattrvaluecount("sequence");l++){
							IomObject sequenceA=polylineA.getattrobj("sequence",l);
							IomObject sequenceB=polylineB.getattrobj("sequence",l);
							if (objA.getattrvaluecount("sequence") == objB.getattrvaluecount("sequence")){
								// ok
							} else {
								return false;
							}
							// validate if count of segments of the current sequence is equal and get current current segment
							for(int m=0;m<sequenceA.getattrvaluecount("segment");m++){
								IomObject segmentA=sequenceA.getattrobj("segment",m);
								IomObject segmentB=sequenceB.getattrobj("segment", m);
								if (segmentA.getattrvaluecount("segment") == segmentB.getattrvaluecount("segment")){
									// ok
								} else {
									return false;
								}
								for (int n=0;n<segmentA.getattrcount();n++){
									if (segmentA.getobjecttag().equals("COORD")){
										// equalation of values of dimensions(C1-3) where C is not null
										if (segmentA.getattrvalue("C1") != null && segmentB.getattrvalue("C1") != null){
											if (!segmentA.getattrvalue("C1").equals(segmentB.getattrvalue("C1"))){
												return false;
											}
										} else {
											return false;
										}
										if (segmentA.getattrvalue("C2") != null && segmentB.getattrvalue("C2") != null){
											if (!segmentA.getattrvalue("C2").equals(segmentB.getattrvalue("C2"))){
												return false;
											}
										}
										if (segmentA.getattrvalue("C3") != null && segmentB.getattrvalue("C3") != null){
											if (!segmentA.getattrvalue("C3").equals(segmentB.getattrvalue("C3"))){
												return false;
											}
										}
									} else if (segmentA.getobjecttag().equals("ARC")) {
										// equalation of values of dimensions(C1-3) where C or A is not null
										if (segmentA.getattrvalue("A1") != null && segmentB.getattrvalue("A1") != null){
											if (!segmentA.getattrvalue("A1").equals(segmentB.getattrvalue("A1"))){
												return false;
											}
										} else {
											return false;
										}
										if (segmentA.getattrvalue("A2") != null && segmentB.getattrvalue("A2") != null){
											if (!segmentA.getattrvalue("A2").equals(segmentB.getattrvalue("A2"))){
												return false;
											}
										} else {
											return false;
										}
										if (segmentA.getattrvalue("C1") != null && segmentB.getattrvalue("C1") != null){
											if (!segmentA.getattrvalue("C1").equals(segmentB.getattrvalue("C1"))){
												return false;
											}
										} else {
											return false;
										}
										if (segmentA.getattrvalue("C2") != null && segmentB.getattrvalue("C2") != null){
											if (!segmentA.getattrvalue("C2").equals(segmentB.getattrvalue("C2"))){
												return false;
											}
										}
										if (segmentA.getattrvalue("C3") != null && segmentB.getattrvalue("C3") != null){
											if (!segmentA.getattrvalue("C3").equals(segmentB.getattrvalue("C3"))){
												return false;
											}
										}
									}
								}
							}
						}
					}
				}
			}
		}
		return true;
	}

	private boolean equalsPolylineValue(IomObject iomObj, PolylineType polylineType, IomObject otherIomObj, String otherAttrName, String restrictedAttrName) {
		IomObject objA = iomObj.getattrobj(restrictedAttrName, 0);
		IomObject objB = otherIomObj.getattrobj(otherAttrName, 0);
		// validate if one object is null
		if (objA != null && objB != null){
			// validate if count of sequences of the objects is equal and get current sequence
			for(int i=0;i<objA.getattrvaluecount("sequence");i++){
				IomObject sequenceA=objA.getattrobj("sequence",i);
				IomObject sequenceB=objB.getattrobj("sequence",i);
				if (objA.getattrvaluecount("sequence") == objB.getattrvaluecount("sequence")){
					// ok
				} else {
					return false;
				}
				// validate if count of segments of the current sequence is equal and get current current segment
				for(int j=0;j<sequenceA.getattrvaluecount("segment");j++){
					IomObject segmentA=sequenceA.getattrobj("segment",j);
					IomObject segmentB=sequenceB.getattrobj("segment", j);
					if (segmentA.getattrvaluecount("segment") == segmentB.getattrvaluecount("segment")){
						// ok
					} else {
						return false;
					}
					for (int k=0;k<segmentA.getattrcount();k++){
						if (segmentA.getobjecttag().equals("COORD")){
							// equalation of values of dimensions(C1-3) where C is not null
							if (segmentA.getattrvalue("C1") != null && segmentB.getattrvalue("C1") != null){
								if (!segmentA.getattrvalue("C1").equals(segmentB.getattrvalue("C1"))){
									return false;
								}
							} else {
								return false;
							}
							if (segmentA.getattrvalue("C2") != null && segmentB.getattrvalue("C2") != null){
								if (!segmentA.getattrvalue("C2").equals(segmentB.getattrvalue("C2"))){
									return false;
								}
							}
							if (segmentA.getattrvalue("C3") != null && segmentB.getattrvalue("C3") != null){
								if (!segmentA.getattrvalue("C3").equals(segmentB.getattrvalue("C3"))){
									return false;
								}
							}
						} else if (segmentA.getobjecttag().equals("ARC")) {
							// equalation of values of dimensions(C1-3) where C or A is not null
							if (segmentA.getattrvalue("A1") != null && segmentB.getattrvalue("A1") != null){
								if (!segmentA.getattrvalue("A1").equals(segmentB.getattrvalue("A1"))){
									return false;
								}
							} else {
								return false;
							}
							if (segmentA.getattrvalue("A2") != null && segmentB.getattrvalue("A2") != null){
								if (!segmentA.getattrvalue("A2").equals(segmentB.getattrvalue("A2"))){
									return false;
								}
							} else {
								return false;
							}
							if (segmentA.getattrvalue("C1") != null && segmentB.getattrvalue("C1") != null){
								if (!segmentA.getattrvalue("C1").equals(segmentB.getattrvalue("C1"))){
									return false;
								}
							} else {
								return false;
							}
							if (segmentA.getattrvalue("C2") != null && segmentB.getattrvalue("C2") != null){
								if (!segmentA.getattrvalue("C2").equals(segmentB.getattrvalue("C2"))){
									return false;
								}
							}
							if (segmentA.getattrvalue("C3") != null && segmentB.getattrvalue("C3") != null){
								if (!segmentA.getattrvalue("C3").equals(segmentB.getattrvalue("C3"))){
									return false;
								}
							}
						}
					}
				}
			}
		}
		return true;
	}

	private boolean equalsReferenceValue(IomObject iomObj, ReferenceType referenceType, IomObject otherIomObj, String otherAttrName, String restrictedAttrName) {
		IomObject referenceValueRestricted=iomObj.getattrobj(restrictedAttrName, 0);
		IomObject referenceValueOther = otherIomObj.getattrobj(otherAttrName, 0);
//		if(referenceValueRestricted.equals(referenceValueOther)){
//			return true;
//		}
//		return false;
		return true;
	}

	private boolean equalsCoordValue(IomObject iomObj, CoordType coordType, IomObject otherIomObj, String otherAttrName, String restrictedAttrName){
		IomObject coordValueRestricted=iomObj.getattrobj(restrictedAttrName, 0);
		IomObject coordValueOther = otherIomObj.getattrobj(otherAttrName, 0);
		// depends on dimension of coord. validate if coords are not null and equals the values of coord of the objects
		if (coordType.getDimensions().length >= 1){
			if (coordValueRestricted.getattrvalue("C1") != null ){
				if (!coordValueRestricted.getattrvalue("C1").equals(coordValueOther.getattrvalue("C1"))){
					return false;
				}
			}else if(coordValueOther.getattrvalue("C1") != null){
				return false;
			}
		}
		if (coordType.getDimensions().length >= 2){
			if (coordValueRestricted.getattrvalue("C2") != null ){
				if (!coordValueRestricted.getattrvalue("C2").equals(coordValueOther.getattrvalue("C2"))){
					return false;
				}
			}else if(coordValueOther.getattrvalue("C2") != null){
				return false;
			}
		}
		if (coordType.getDimensions().length >= 3){
			if (coordValueRestricted.getattrvalue("C3") != null){
				if (!coordValueRestricted.getattrvalue("C3").equals(coordValueOther.getattrvalue("C3"))){
					return false;
				}
			}else if(coordValueOther.getattrvalue("C3") != null){
				return false;
			}
		}
		return true;
	}

	// Declaration of the uniqueness of Oid's.
	String uniquenessOfOid = null;
	// HashMap of unique constraints.
	HashMap<ArrayList<String>, HashSet<AttributeArray>> seenValues = new HashMap<ArrayList<String>, HashSet<AttributeArray>>();
	// List of all arrayLists of unique attributes and classes.
	ArrayList<ArrayList<String>> listOfUniqueObj = new ArrayList<ArrayList<String>>();
	// List of all object Oid's and associated classPath's of uniqueness validate of Oid's.
	Map<String , String> uniqueObjectIDs = new HashMap<String, String>();
	
	private void validateObject(IomObject iomObj,String attrPath) throws IoxException {
		HashSet<Object> objectTypes=new HashSet<Object>();
		// validate if object is null
		boolean isObject = attrPath==null;
		if(isObject){
			setCurrentMainObj(iomObj);
		}
		// validate class, structure and association on existence of OID
		boolean addToPool = true;
		if (isObject){
			Object modelElementOidValidate = tag2class.get(iomObj.getobjecttag());
			Viewable classValueOidValidate = (Viewable) modelElementOidValidate;
			// association
			if (modelElementOidValidate instanceof AssociationDef){
				AssociationDef modelAssociationDef = (AssociationDef) modelElementOidValidate;
				Domain oidType=((AbstractClassDef) modelAssociationDef).getOid();
				if (modelAssociationDef.isIdentifiable() || oidType!=null){
					if (iomObj.getobjectoid() == null){
						errs.addEvent(errFact.logErrorMsg("Association {0} has to have an OID", iomObj.getobjecttag()));
						addToPool = false;
					}
				} 
			} else if (classValueOidValidate instanceof Table){
				Table classValueTable = (Table) classValueOidValidate;
				// class
				if (classValueTable.isIdentifiable()){
					if (iomObj.getobjectoid() == null){
						errs.addEvent(errFact.logErrorMsg("Class {0} has to have an OID", iomObj.getobjecttag()));
						addToPool = false;
					}
				// structure	
				} else {
					addToPool = false;
					if (iomObj.getobjectoid() != null){
						errs.addEvent(errFact.logErrorMsg("Structure {0} has not to have an OID", iomObj.getobjecttag()));
					}
				}
			}
		}
		
		String tag=iomObj.getobjecttag();
		//EhiLogger.debug("tag "+tag);
		Object modelele=tag2class.get(tag);
		if(modelele==null){
			if(!unknownTypev.contains(tag)){
				errs.addEvent(errFact.logErrorMsg("unknown class <{0}>",tag));
			}
			return;
		}
		if(isObject){
			// is it a SURFACE or AREA line table?
			if(doItfLineTables && modelele instanceof AttributeDef){
				validateItfLineTableObject(iomObj,(AttributeDef)modelele);
				return;
			}
		}
		// ASSERT: an ordinary class/table
		Viewable aclass1=(Viewable)modelele;
		
		if(isObject){
			errFact.setDefaultCoord(getDefaultCoord(iomObj));
			// validate that object is instance of a concrete class
			if(aclass1.isAbstract()){
				errs.addEvent(errFact.logErrorMsg("Object must be a non-abstract class"));
			}
			if(aclass1 instanceof AbstractClassDef){
				Domain oidType=((AbstractClassDef) aclass1).getOid();
				if(oidType!=null && oidType==td.INTERLIS.UUIDOID){
					String oid=iomObj.getobjectoid();
					if(oid != null && !isValidUuid(oid)){
						errs.addEvent(errFact.logErrorMsg("TID <{0}> is not a valid UUID", oid));
					}
				} else if(oidType!=null && oidType==td.INTERLIS.I32OID){
					// valid i32OID.
				} else if(oidType!=null && oidType==td.INTERLIS.STANDARDOID){
					// valid Standardoid.
				}
			}
		}
		
		// Uniqueness
		if(isObject){
			Iterator attrI=aclass1.iterator();
			while (attrI.hasNext()) {
				Object obj1 = attrI.next();
				if(obj1 instanceof UniquenessConstraint){
					UniquenessConstraint uniqueConstraint=(UniquenessConstraint) obj1;
					if(!objectTypes.contains(uniqueConstraint)){
						errs.addEvent(errFact.logInfoMsg("validate unique constraint {0}...",getScopedName(uniqueConstraint)));
						objectTypes.add(uniqueConstraint);
					}
					StringBuilder contentUniqueAttrs = new StringBuilder();
					ArrayList<String> uniqueConstraintAttrs=new ArrayList<String>();
					// gets all constraint attribute-names.
					Iterator iter = uniqueConstraint.getElements().iteratorAttribute();
					uniqueConstraintAttrs.add(aclass1.toString());
					while (iter.hasNext()){
						ObjectPath object = (ObjectPath)iter.next();
						uniqueConstraintAttrs.add(object.getLastPathEl().getName());
						contentUniqueAttrs.append(object.getLastPathEl().getName());
					}
					if (!listOfUniqueObj.contains(uniqueConstraintAttrs)){
						listOfUniqueObj.add(uniqueConstraintAttrs);
					}
					AttributeArray returnValue = validateUnique(iomObj,uniqueConstraintAttrs);
					if (returnValue == null){
						// ok
					} else {
						errs.addEvent(errFact.logErrorMsg("Unique is violated! Values {0} already exist in Object: {1}", returnValue.valuesAsString(), returnValue.getOid()));
					}
				}
			}
		}
		
		if(isObject){
			if(addToPool){
				IomObject objectValue = objectPool.addObject(iomObj,currentBasketId);
				if (objectValue != null){
					Object modelElement=tag2class.get(objectValue.getobjecttag());
					Viewable classValueOfKey= (Viewable) modelElement;
					errs.addEvent(errFact.logErrorMsg("The OID {0} of object '{1}' already exists in {2}.", objectValue.getobjectoid(), iomObj.toString(), classValueOfKey.toString()));
			}
		}
		}
		
		HashSet<String> propNames=new HashSet<String>();
		Iterator iter = aclass1.getAttributesAndRoles2();
		while (iter.hasNext()) {
			ViewableTransferElement obj = (ViewableTransferElement)iter.next();
			if (obj.obj instanceof AttributeDef) {
				AttributeDef attr = (AttributeDef) obj.obj;
				if(!attr.isTransient()){
					Type proxyType=attr.getDomain();
					if(proxyType!=null && (proxyType instanceof ObjectType)){
						// skip implicit particles (base-viewables) of views
					}else{
						propNames.add(attr.getName());
						validateAttrValue(iomObj,attr,null);
					}
				}
			}
			if (isObject && obj.obj instanceof RoleDef) {
				RoleDef role = (RoleDef) obj.obj;
				if (role.getExtending() == null) {
					String refoid = null;
					String roleName = role.getName();
					// a role of an embedded association?
					int propc=iomObj.getattrvaluecount(roleName);
					for(int propi=0;propi<propc;propi++){
						if (obj.embedded) {
							AssociationDef roleOwner = (AssociationDef) role
									.getContainer();
							if (roleOwner.getDerivedFrom() == null) {
								// not just a link?
								IomObject structvalue = iomObj.getattrobj(roleName, propi);
								propNames.add(roleName);
								if (roleOwner.getAttributes().hasNext()
										|| roleOwner
												.getLightweightAssociations()
												.iterator().hasNext()) {
								// TODO handle attributes of link
								}
								if (structvalue != null) {
									refoid = structvalue.getobjectrefoid();
									long orderPos = structvalue
											.getobjectreforderpos();
									if (orderPos != 0) {
										// refoid,orderPos
										// ret.setStringAttribute(roleName,
										// refoid);
										// ret.setStringAttribute(roleName+".orderPos",
										// Long.toString(orderPos));
									} else {
										// refoid
										// ret.setStringAttribute(roleName,
										// refoid);
									}
								} else {
									refoid = null;
								}
							}
						} else {
							IomObject structvalue = iomObj.getattrobj(roleName, propi);
							propNames.add(roleName);
							refoid = structvalue.getobjectrefoid();
							long orderPos = structvalue
									.getobjectreforderpos();
							if (orderPos != 0) {
								// refoid,orderPos
								// ret.setStringAttribute(roleName, refoid);
								// ret.setStringAttribute(roleName+".orderPos",
								// Long.toString(orderPos));
							} else {
								// refoid
								// ret.setStringAttribute(roleName, refoid);
							}
						}
						if (refoid != null) {
							linkPool.addLink(iomObj,role,refoid,doItfOidPerTable);
						}
					}
				}
			 }
		}
		// validate if no superfluous properties
		int propc=iomObj.getattrcount();
		for(int propi=0;propi<propc;propi++){
			String propName=iomObj.getattrname(propi);
			if(propName.startsWith("_")){
				// ok, software internal properties start with a '_'
			}else{
				if(!propNames.contains(propName)){
					errs.addEvent(errFact.logErrorMsg("unknown property <{0}>",propName));
				}
			}
		}
	}
	private void setCurrentMainObj(IomObject iomObj) {
		errFact.setDataObj(iomObj);
		currentMainOid=iomObj.getobjectoid();
	}

	private IomObject getDefaultCoord(IomObject iomObj) {
		String tag=iomObj.getobjecttag();
		Object modelele=tag2class.get(tag);
		if(modelele==null){
			return null;
		}
		Viewable aclass1=(Viewable)modelele;		
		Iterator iter = aclass1.getAttributesAndRoles2();
		while (iter.hasNext()) {
			ViewableTransferElement obj = (ViewableTransferElement)iter.next();
			if (obj.obj instanceof AttributeDef) {
				AttributeDef attr = (AttributeDef) obj.obj;
				if(!attr.isTransient()){
					Type proxyType=attr.getDomain();
					if(proxyType!=null && (proxyType instanceof ObjectType)){
						// skip implicit particles (base-viewables) of views
					}else{
						Type type=attr.getDomainResolvingAliases();
						String attrName=attr.getName();
						if (type instanceof CompositionType){
							 int structc=iomObj.getattrvaluecount(attrName);
							 for(int structi=0;structi<structc;structi++){
								 IomObject structEle=iomObj.getattrobj(attrName, structi);
									IomObject coord=getDefaultCoord(structEle);
									if (coord!=null){
										return coord;
									}
							 }
						}else if (type instanceof PolylineType){
							PolylineType polylineType=(PolylineType)type;
							IomObject polylineValue=iomObj.getattrobj(attrName, 0);
							if (polylineValue != null){
								IomObject coord=getFirstCoordFromPolyline(polylineValue);
								if (coord!=null){
									return coord;
								}
							}
						}else if(type instanceof SurfaceOrAreaType){
							 if(doItfLineTables){
								 if(type instanceof SurfaceType){
									 SurfaceType surfaceType = (SurfaceType) type;
									 // SURFACE; no attributeValue in mainTable
								 }else{
									 AreaType areaType = (AreaType) type;
									// AREA
									// coord
									IomObject coord=iomObj.getattrobj(attrName, 0);
									if (coord!=null){
										return coord;
									}
								 }
							 }else{
								 // polygon
								SurfaceOrAreaType surfaceOrAreaType=(SurfaceOrAreaType)type;
								IomObject surfaceValue=iomObj.getattrobj(attrName,0);
								if (surfaceValue != null){
									for(int surfacei=0;surfacei< surfaceValue.getattrvaluecount("surface");surfacei++){
										IomObject surface= surfaceValue.getattrobj("surface",surfacei);
										int boundaryc=surface.getattrvaluecount("boundary");
										for(int boundaryi=0;boundaryi<boundaryc;boundaryi++){
											IomObject boundary=surface.getattrobj("boundary",boundaryi);
											for(int polylinei=0;polylinei<boundary.getattrvaluecount("polyline");polylinei++){
												IomObject polyline=boundary.getattrobj("polyline",polylinei);
												IomObject coord=getFirstCoordFromPolyline(polyline);
												if (coord!=null){
													return coord;
												}
											}
										}
									}
								}
							 }
						}else if(type instanceof CoordType){
							CoordType coordType = (CoordType) type;
							IomObject coord=iomObj.getattrobj(attrName, 0);
							if (coord!=null){
								return coord;
							}
						}
					}
				}
			}
		}
		return null;
	}
	
	private IomObject getFirstCoordFromPolyline(IomObject polylineValue) {
		for(int sequencei=0;sequencei<polylineValue.getattrvaluecount("sequence");sequencei++){
			IomObject sequence=polylineValue.getattrobj("sequence",sequencei);
			for(int segmenti=0;segmenti<sequence.getattrvaluecount("segment");segmenti++){
				IomObject segment=sequence.getattrobj("segment",segmenti);
				return segment;
			}
		}
		return null;
	}

	// viewable aClass
	private AttributeArray validateUnique(IomObject currentObject,ArrayList<String>uniqueAttrs) {
		
		int sizeOfUniqueAttribute = uniqueAttrs.size();
		ArrayList<String> accu = new ArrayList<String>();
		for (int i=1;i<sizeOfUniqueAttribute;i++){
			String attrValue=currentObject.getattrvalue(uniqueAttrs.get(i));
			if(attrValue==null){
				IomObject refObj=currentObject.getattrobj(uniqueAttrs.get(i),0);
				if(refObj!=null){
					attrValue=refObj.getobjectrefoid();
				}
			}
			if(attrValue==null){
				return null;
			}
			accu.add(attrValue);
		}
		AttributeArray values=new AttributeArray(currentObject.getobjectoid(), accu);
		HashSet<AttributeArray> allValues = new HashSet<AttributeArray>();
		allValues.add(values);
		if (seenValues.containsKey(uniqueAttrs)){
			HashSet<AttributeArray> valuesOfKey = seenValues.get(uniqueAttrs);
			if (valuesOfKey.equals(allValues)){
				return values;
			}
		} else {
			seenValues.put(uniqueAttrs, allValues);
		}
		return null;
	}

	private void validateAttrValue(IomObject iomObj, AttributeDef attr,String attrPath) throws IoxException {
		 String attrName=attr.getName();
		 String attrQName=attr.getContainer().getScopedName(null)+"."+attrName;
		 if(attrPath==null){
			 attrPath=attrName;
		 }else{
			 attrPath=attrPath+"/"+attrName;
		 }
		 String validateMultiplicity=validationConfig.getConfigValue(attrQName, ValidationConfig.MULTIPLICITY);
		 validateType=validationConfig.getConfigValue(attrQName, ValidationConfig.TYPE);
		Type type0 = attr.getDomain();
		Type type = attr.getDomainResolvingAliases();
		if (type instanceof CompositionType){
			 int structc=iomObj.getattrvaluecount(attrName);
				if(ValidationConfig.OFF.equals(validateMultiplicity)){
					// skip it
				}else{
					 Cardinality card = ((CompositionType)type).getCardinality();
					 if(structc<card.getMinimum() || structc>card.getMaximum()){
						logMsg(validateMultiplicity,"Attribute {0} has wrong number of values", attrPath);
					 }
				}
			 for(int structi=0;structi<structc;structi++){
				 IomObject structEle=iomObj.getattrobj(attrName, structi);
					if(ValidationConfig.OFF.equals(validateType)){
						// skip it
					}else{
						String tag=structEle.getobjecttag();
						Object modelele=tag2class.get(tag);
						if(modelele==null){
							if(!unknownTypev.contains(tag)){
								errs.addEvent(errFact.logErrorMsg("unknown class <{0}>",tag));
							}
						}else{
							Viewable structEleClass=(Viewable) modelele;
							Table requiredClass=((CompositionType)type).getComponentType();
							if(!structEleClass.isExtending(requiredClass)){
								 logMsg(validateType,"Attribute {0} requires a structure {1}", attrPath,requiredClass.getScopedName(null));
							}
							if(structEleClass.isAbstract()){
								// validate that object is instance of concrete class
								 logMsg(validateType,"Attribute {0} requires a non-abstract structure", attrPath);
							}
						}
					}
				 validateObject(structEle, attrPath+"["+structi+"]");
			 }
		}else{
			if(ValidationConfig.OFF.equals(validateMultiplicity)){
				// skip multiplicity validation
			}else{
				 int structc=iomObj.getattrvaluecount(attrName);
				 if(attr.getDomain().isMandatoryConsideringAliases() && structc==0){
					 if(doItfLineTables && type instanceof SurfaceType){
						 // SURFACE; no attrValue in maintable
					 }else{
						 logMsg(validateMultiplicity,"Attribute {0} requires a value", attrPath);
					 }
				 }
			}
			if(ValidationConfig.OFF.equals(validateType)){
				// skip type validation
			}else{
				if (attr.isDomainIli1Date()) {
					String valueStr = iomObj.getattrvalue(attrName);
					// Value has to be not null and exactly 8 numbers long
					if (valueStr == null){
						// no value, skip test
					}else if(valueStr.length() == 8) {
						// Value has to be a number
						try {
							int year = Integer.parseInt(valueStr.substring(0, 4));
							int month = Integer.parseInt(valueStr.substring(4, 6));
							int day = Integer.parseInt(valueStr.substring(6, 8));
							// Substring value: year, month and day has to be in valid range
							if (year >= 1582 && year <= 2999 && month >= 01 && month <= 12
									&& day >= 01 && day <= 31) {
							} else {
								logMsg(validateType, "value <{0}> is not in range", valueStr);
							}
						} catch (NumberFormatException numberformatexception) {
							logMsg(validateType, "value <{0}> is not a valid Date", valueStr);
						}
					} else {
						logMsg(validateType, "value <{0}> is not a valid Date", valueStr);
					}
				} else if (attr.isDomainBoolean()) {
					// Value has to be not null and ("true" or "false")
					String valueStr = iomObj.getattrvalue(attrName);
					if (valueStr == null || valueStr.matches("^(true|false)$")) {
						// Value okay, skip it
					} else {
						logMsg(validateType, "value <{0}> is not a BOOLEAN", valueStr);
					}
				} else if (attr.isDomainIliUuid()) {
					// Value is exactly 36 chars long and matches the regex
					String valueStr = iomObj.getattrvalue(attrName);
					if (valueStr == null || isValidUuid(valueStr)) {
							// Value ok, Skip it
					} else {
						logMsg(validateType, "value <{0}> is not a valid UUID", valueStr);
					}
				} else if (attr.isDomainIli2Date()) {
					// Value matches regex and is not null and is in range of type.
					String valueStr = iomObj.getattrvalue(attrName);
					FormattedType subType = (FormattedType) type;
					if (valueStr == null || valueStr.matches(subType.getRegExp()) && subType.isValueInRange(valueStr)) {
						// Value okay, skip it
					} else {
						logMsg(validateType, "value <{0}> is not a valid Date", valueStr);
					}
				} else if (attr.isDomainIli2Time()) {
					// Value is not null and matches 0:0:0.000-23:59:59.999
					String valueStr = iomObj.getattrvalue(attrName);
					FormattedType subType = (FormattedType) type;
					// Min length and max length is added, because of the defined regular expression which does not test the length of the value.
					if (valueStr == null || valueStr.matches(subType.getRegExp()) && subType.isValueInRange(valueStr) && valueStr.length() >= 9 && valueStr.length() <= 12) {
						// Value okay, skip it
					} else {
						logMsg(validateType, "value <{0}> is not a valid Time", valueStr);
					}
				} else if (attr.isDomainIli2DateTime()) {
					// Value is not null
					String valueStr = iomObj.getattrvalue(attrName);
					FormattedType subType = (FormattedType) type;
					// Min length and max length is added, because of the defined regular expression which does not test the length of the value.
					if (valueStr == null || valueStr.matches(subType.getRegExp()) && subType.isValueInRange(valueStr) && valueStr.length() >= 18 && valueStr.length() <= 23) {
						// Value okay, skip it
					} else {
						logMsg(validateType, "value <{0}> is not a valid DateTime", valueStr);
					}
				}else if (type instanceof PolylineType){
					PolylineType polylineType=(PolylineType)type;
					IomObject polylineValue=iomObj.getattrobj(attrName, 0);
					if (polylineValue != null){
						boolean isValid=validatePolyline(validateType, polylineType, polylineValue);
						if(isValid){
							validatePolylineTopology(attrPath,validateType, polylineType, polylineValue);
						}
					}
				}else if(type instanceof SurfaceOrAreaType){
					 if(doItfLineTables){
						 if(type instanceof SurfaceType){
							 // SURFACE; no attributeValue in mainTable
						 }else{
							 // AREA
							 // validate coord
						 }
					 }else{
						 // validate polygon
						SurfaceOrAreaType surfaceOrAreaType=(SurfaceOrAreaType)type;
						IomObject surfaceValue=iomObj.getattrobj(attrName,0);
						if (surfaceValue != null){
							boolean isValid = validatePolygon(validateType,surfaceOrAreaType, surfaceValue);
							if(isValid){
								Object attrValidator=pipelinePool.getIntermediateValue(attr, ValidationConfig.TOPOLOGY);
								if(attrValidator==null){
									attrValidator=this;
									pipelinePool.setIntermediateValue(attr, ValidationConfig.TOPOLOGY,this);
								}
								if(attrValidator==this){
									if(surfaceOrAreaType instanceof SurfaceType){
										validateSurfaceTopology(validateType,attr,(SurfaceType)surfaceOrAreaType,currentMainOid, surfaceValue);
									}else{
										validateSurfaceTopology(validateType,attr,(AreaType)surfaceOrAreaType,currentMainOid, surfaceValue);
										ItfAreaPolygon2Linetable allLines=areaAttrs.get(attr);
										if(allLines==null){
											allLines=new ItfAreaPolygon2Linetable(objPoolManager); 
											areaAttrs.put(attr,allLines);
										}
										validateAreaTopology(validateType,allLines,(AreaType)surfaceOrAreaType, currentMainOid,null,surfaceValue);
									}
								}
							}
						}
					 }
				}else if(type instanceof CoordType){
					IomObject coord=iomObj.getattrobj(attrName, 0);
					if (coord!=null){
						validateCoordType(validateType, (CoordType)type, coord);
					}
				}else if(type instanceof NumericType){
					String valueStr=iomObj.getattrvalue(attrName);
					if(valueStr!=null){
						validateNumericType(validateType, (NumericType)type, valueStr);							
					}else{
						IomObject structValue=iomObj.getattrobj(attrName, 0);
						if(structValue!=null){
							logMsg(validateType, "Attribute {0} has an unexpected type {1}",attrPath,structValue.getobjecttag());
						}
					}
				}else if(type instanceof EnumerationType){
					String value=iomObj.getattrvalue(attrName);
					if(value!=null){
						if(!((EnumerationType) type).getValues().contains(value)){
							 logMsg(validateType,"value {0} is not a member of the enumeration", value);
						}
					}else{
						IomObject structValue=iomObj.getattrobj(attrName, 0);
						if(structValue!=null){
							logMsg(validateType, "Attribute {0} has an unexpected type {1}",attrPath,structValue.getobjecttag());
						}
					}
				}else if(type instanceof EnumTreeValueType){
					EnumTreeValueType enumTreeValueType = (EnumTreeValueType) type;
					String attri = iomObj.getattrname(0).toString();
					String attrv = iomObj.getattrvalue(attri);
					String value=iomObj.getattrvalue(attrName);
				}else if(type instanceof ReferenceType){
				}else if(type instanceof TextType){
					String value=iomObj.getattrvalue(attrName);
					if(value!=null){
						int maxLength=((TextType) type).getMaxLength();
						TextType textType = (TextType) type;
						if(maxLength!=-1){
							if(value.length()>maxLength){
								 logMsg(validateType,"Attribute {0} is length restricted to {1}", attrPath,Integer.toString(maxLength));
							}
						}
						if(((TextType) type).isNormalized()){
							if(value.indexOf('\n')>=0 || value.indexOf('\r')>=0 || value.indexOf('\t')>=0){
								 logMsg(validateType,"Attribute {0} must not contain control characters", attrPath);
							}
						}
					}else{
						IomObject structValue=iomObj.getattrobj(attrName, 0);
						if(structValue!=null){
							logMsg(validateType, "Attribute {0} has an unexpected type {1}",attrPath,structValue.getobjecttag());
						}
					}
				}
			}
		}
	}

	private void validateAreaTopology(String validateType, ItfAreaPolygon2Linetable allLines,AreaType type, String mainObjTid,String internalTid,IomObject iomPolygon) throws IoxException {
		// get lines
		ArrayList<IomObject> lines=ItfAreaPolygon2Linetable.getLinesFromPolygon(iomPolygon);
		allLines.addLines(mainObjTid,internalTid,lines,validateType,errFact);
	}

	private void validateSurfaceTopology(String validateType, AttributeDef attr,SurfaceOrAreaType type, String mainObjTid,IomObject iomValue) {
		try {
			ItfSurfaceLinetable2Polygon.validatePolygon(mainObjTid, attr, iomValue, errFact,validateType);
		} catch (IoxException e) {
			errs.addEvent(errFact.logErrorMsg(e,"failed to validate polygon"));
		}
	}
	
	private void validatePolylineTopology(String attrPath,String validateType, PolylineType type, IomObject iomValue) {
		CompoundCurve seg=null;
		try {
			Holder<Boolean> foundErrs=new Holder<Boolean>();
			seg = Iox2jtsext.polyline2JTS(iomValue, false, 0.0,foundErrs,errFact,0.0,validateType);
			if(seg==null || foundErrs.value){
				return;
			}
		} catch (IoxException e) {
			throw new IllegalStateException(e);
		}
		PrecisionDecimal overlapDef=type.getMaxOverlap();
		if(overlapDef!=null){
			double newVertexOffset=0.0;
			double maxOverlaps=overlapDef.doubleValue();
			if(maxOverlaps>0){
			    NumericalType[] dimensions = ((CoordType)type.getControlPointDomain().getType()).getDimensions();
				double size=((NumericType)dimensions[0]).getMinimum().getAccuracy();
				if(size>0){
					newVertexOffset=2*Math.pow(10, -size);
				}
			}
			ItfSurfaceLinetable2Polygon.removeValidSelfIntersections(seg,maxOverlaps,newVertexOffset);
			ArrayList<CompoundCurve> segv=new ArrayList<CompoundCurve>();
			segv.add(seg);
			CompoundCurveNoder validator=new CompoundCurveNoder(segv,false);
			if(!validator.isValid()){
				boolean hasIntersections=false;
				for(Intersection is:validator.getIntersections()){
					Coordinate[] pt=is.getPt();
					logMsg(validateType, "Attribute {0} has an invalid self-intersection at {1}",attrPath,"" + coordToString(pt[0])+(pt.length==2?(", coord2 "+coordToString(pt[1])):""));
				}
			}
		}
	}

	private String coordToString(Coordinate coord) {
		return "(" + coord.x + ", " + coord.y  + ")";
	}

	/* returns true, if polygon is valid
	 * 
	 */
	private boolean validatePolygon(String validateType, SurfaceOrAreaType surfaceOrAreaType, IomObject surfaceValue) {
		if (surfaceValue.getobjecttag().equals("MULTISURFACE")){
			boolean clipped = surfaceValue.getobjectconsistency()==IomConstants.IOM_INCOMPLETE;
			for(int surfacei=0;surfacei< surfaceValue.getattrvaluecount("surface");surfacei++){
				if(!clipped && surfacei>0){
					// unclipped surface with multi 'surface' elements
					logMsg(validateType,"invalid number of surfaces in COMPLETE basket");
					return false;
				}
				IomObject surface= surfaceValue.getattrobj("surface",surfacei);
				int boundaryc=surface.getattrvaluecount("boundary");
				for(int boundaryi=0;boundaryi<boundaryc;boundaryi++){
					IomObject boundary=surface.getattrobj("boundary",boundaryi);
					if(boundaryi==0){
						// shell
					}else{
					    // hole
					}    
					for(int polylinei=0;polylinei<boundary.getattrvaluecount("polyline");polylinei++){
						IomObject polyline=boundary.getattrobj("polyline",polylinei);
						validatePolyline(validateType, surfaceOrAreaType, polyline);
						// add line to shell or hole
					}
				    // add shell or hole to surface
				}
			}
		} else {
			logMsg(validateType, "unexpected Type "+surfaceValue.getobjecttag()+"; MULTISURFACE expected");
			return false;
		}
		return true;
	}

	// returns true if valid
	private boolean validatePolyline(String validateType, LineType polylineType, IomObject polylineValue) {
		boolean foundErrs=false;
		if (polylineValue.getobjecttag().equals("POLYLINE")){
			boolean clipped = polylineValue.getobjectconsistency()==IomConstants.IOM_INCOMPLETE;
			for(int sequencei=0;sequencei<polylineValue.getattrvaluecount("sequence");sequencei++){
				if(!clipped && sequencei>0){
					// an unclipped polyline should have only one sequence element
					logMsg(validateType,"invalid number of sequences in COMPLETE basket");
					foundErrs = foundErrs || true;
				}
				IomObject sequence=polylineValue.getattrobj("sequence",sequencei);
				LineForm[] lineforms = polylineType.getLineForms();
				HashSet<String> lineformNames=new HashSet<String>();
				for(LineForm lf:lineforms){
					lineformNames.add(lf.getName());
				}
				if(sequence.getobjecttag().equals("SEGMENTS")){
					for(int segmenti=0;segmenti<sequence.getattrvaluecount("segment");segmenti++){
						// segment = all segments which are in the actual sequence.
						IomObject segment=sequence.getattrobj("segment",segmenti);
						if(segment.getobjecttag().equals("COORD")){
							if(lineformNames.contains("STRAIGHTS") || segmenti==0){
								validateCoordType(validateType, (CoordType) polylineType.getControlPointDomain().getType(), segment);
							}else{
								logMsg(validateType, "unexpected COORD");
								foundErrs = foundErrs || true;
							}
						} else if (segment.getobjecttag().equals("ARC")){
							if(lineformNames.contains("ARCS") && segmenti>0){
								validateARCSType(validateType, (CoordType) polylineType.getControlPointDomain().getType(), segment);
							}else{
								logMsg(validateType, "unexpected ARC");
								foundErrs = foundErrs || true;
							}
						} else {
							logMsg(validateType, "unexpected Type "+segment.getobjecttag());
							foundErrs = foundErrs || true;
						}
					}
				} else {
					logMsg(validateType, "unexpected Type "+sequence.getobjecttag());
					foundErrs = foundErrs || true;
				}
			}
		} else {
			logMsg(validateType, "unexpected Type "+polylineValue.getobjecttag()+"; POLYLINE expected");
			foundErrs = foundErrs || true;
		}
		return !foundErrs;
	}

	private void validateCoordType(String validateType, CoordType coordType, IomObject coordValue) {
		if (coordType.getDimensions().length >= 1){
			if (coordValue.getattrvalue("C1") != null){
				validateNumericType(validateType, (NumericType)coordType.getDimensions()[0], coordValue.getattrvalue("C1"));
			} else if (coordValue.getattrvalue("A1") != null) {
				logMsg(validateType, "Not a type of COORD");
			} else {
				logMsg(validateType, "Wrong COORD structure, C1 expected");
			}
		}
		if (coordType.getDimensions().length == 2){
			if (coordValue.getattrvalue("C3") != null){
				logMsg(validateType, "Wrong COORD structure, C3 not expected");
			}
		}
		if (coordType.getDimensions().length >= 2){
			if (coordValue.getattrvalue("C2") != null){
				validateNumericType(validateType, (NumericType)coordType.getDimensions()[1], coordValue.getattrvalue("C2"));
			} else if (coordValue.getattrvalue("A2") != null) {
				logMsg(validateType, "Not a type of COORD");
			} else {
				logMsg(validateType, "Wrong COORD structure, C2 expected");
			}
		}
		if (coordType.getDimensions().length == 3){
			if (coordValue.getattrvalue("C3") != null){
				validateNumericType(validateType, (NumericType)coordType.getDimensions()[2], coordValue.getattrvalue("C3"));
			} else {
				logMsg(validateType, "Wrong COORD structure, C3 expected");
			}
		}
		// validate if no superfluous properties
		int propc=coordValue.getattrcount();
		for(int propi=0;propi<propc;propi++){
			String propName=coordValue.getattrname(propi);
			if(propName.startsWith("_")){
				// ok, software internal properties start with a '_'
			}else{
				if(!propName.equals("C1") && !propName.equals("C2") && !propName.equals("C3")){
					errs.addEvent(errFact.logErrorMsg("Wrong COORD structure, unknown property <{0}>",propName));
				}
			}
		}
	}

	private void validateARCSType(String validateType, CoordType coordType, IomObject coordValue) {
		if (coordType.getDimensions().length == 2){
			if (coordValue.getattrvalue("C3") != null){
				logMsg(validateType, "Wrong ARC structure, C3 not expected");
			}
		} else if (coordType.getDimensions().length == 3){
			if (coordValue.getattrvalue("C3") == null){
				logMsg(validateType, "Wrong ARC structure, C3 expected");
			}
		}
		if (coordType.getDimensions().length >= 2){
			if (coordValue.getattrvalue("A1") != null && coordValue.getattrvalue("A2") != null && coordValue.getattrvalue("C1") != null && coordValue.getattrvalue("C2") != null && coordValue.getattrvalue("C3") == null){
				// if in ili, 2 coords are defined, then in coordValue.getDimensions()[0,1] are only 0 or 1 valid.
				validateNumericType(validateType, (NumericType)coordType.getDimensions()[0], coordValue.getattrvalue("A1"));
				validateNumericType(validateType, (NumericType)coordType.getDimensions()[1], coordValue.getattrvalue("A2"));
				validateNumericType(validateType, (NumericType)coordType.getDimensions()[0], coordValue.getattrvalue("C1"));
				validateNumericType(validateType, (NumericType)coordType.getDimensions()[1], coordValue.getattrvalue("C2"));
			} else if (coordValue.getattrvalue("A1") != null && coordValue.getattrvalue("A2") != null && coordValue.getattrvalue("C1") != null && coordValue.getattrvalue("C2") != null && coordValue.getattrvalue("C3") != null){
				//  if in ili, 3 coords are defined, then in coordValue.getDimensions()[0,1,2] are only 0 or 1 or 2 valid.
				validateNumericType(validateType, (NumericType)coordType.getDimensions()[0], coordValue.getattrvalue("A1"));
				validateNumericType(validateType, (NumericType)coordType.getDimensions()[1], coordValue.getattrvalue("A2"));
				validateNumericType(validateType, (NumericType)coordType.getDimensions()[0], coordValue.getattrvalue("C1"));
				validateNumericType(validateType, (NumericType)coordType.getDimensions()[1], coordValue.getattrvalue("C2"));
				validateNumericType(validateType, (NumericType)coordType.getDimensions()[2], coordValue.getattrvalue("C3"));
			// a 2d Arc depends on: A1, A2, C1, C2. 
			} else if (coordValue.getattrvalue("A1") == null || coordValue.getattrvalue("A2") == null || coordValue.getattrvalue("C1") == null || coordValue.getattrvalue("C2") == null){
				logMsg(validateType, "A1, A2, C1, C2 expected! (C3 is expected if 3d)");
			} else {
				logMsg(validateType, "Wrong ARC structure");
			}
		}
		// validate if no superfluous properties
		int propc=coordValue.getattrcount();
		for(int propi=0;propi<propc;propi++){
			String propName=coordValue.getattrname(propi);
			if(propName.startsWith("_")){
				// ok, software internal properties start with a '_'
			}else{
				if(!propName.equals("A1") || !propName.equals("A2") || !propName.equals("C1") || !propName.equals("C2") || !propName.equals("C3")){
					// ok.
				} else {
					errs.addEvent(errFact.logErrorMsg("Wrong ARC structure, unknown property <{0}>",propName));
				}
			}
		}
	}

	private void validateNumericType(String validateType, NumericType type, String valueStr) {
		PrecisionDecimal value=null;
		try {
			value=new PrecisionDecimal(valueStr);
		} catch (NumberFormatException e) {
			 logMsg(validateType,"value <{0}> is not a number", valueStr);
		}
		if(value!=null){
			PrecisionDecimal minimum=((NumericType) type).getMinimum();
			PrecisionDecimal maximum=((NumericType) type).getMaximum();
		BigDecimal rounded = new BigDecimal(
				value.toString()).setScale(
				value.getExponent(),
				BigDecimal.ROUND_HALF_UP);
		BigDecimal min_general = new BigDecimal(
				minimum.toString()).setScale(
				minimum.getExponent(),
				BigDecimal.ROUND_HALF_UP);
		BigDecimal max_general = new BigDecimal(
				maximum.toString()).setScale(
				maximum.getExponent(),
				BigDecimal.ROUND_HALF_UP);
		  if (rounded.compareTo (min_general) == -1
			  || rounded.compareTo (max_general) == +1){
				 logMsg(validateType,"value {0} is out of range", valueStr);
		  }
		}
	}

	public boolean isValidUuid(String valueStr) {
		return valueStr.length() == 36 && valueStr.matches("^[0-9a-f]{8}-[0-9a-f]{4}-[0-9a-f]{4}-[0-9a-f]{4}-[0-9a-f]{12}?");
	}
	
	private void logMsg(String validateKind,String msg,String... args){
		 if(ValidationConfig.WARNING.equals(validateKind)){
			 errs.addEvent(errFact.logWarningMsg(msg, args));
		 }else{
			 errs.addEvent(errFact.logErrorMsg(msg, args));
		 }
	}
		
	private void validateItfLineTableObject(IomObject iomObj, AttributeDef modelele) {
		// validate if line table object
	}
}<|MERGE_RESOLUTION|>--- conflicted
+++ resolved
@@ -145,7 +145,7 @@
 		linkPool=new LinkPool();
 		if(config.getValue(CONFIG_ADDITIONAL_MODELS)!=null){
 			additionalModels = config.getValue(CONFIG_ADDITIONAL_MODELS).split(";");
-		}
+	}
 	}
 	/** mappings from xml-tags to Viewable|AttributeDef
 	 */
@@ -358,8 +358,8 @@
 							logMsg(checkConstraint,"Referenced class {0} of additionalModels not found.", classValue.getName());
 						}
 					}
-					Iterator constraintIterator=currentClass.iterator();
-					while (constraintIterator.hasNext()) {
+				Iterator constraintIterator=currentClass.iterator();
+				while (constraintIterator.hasNext()) {
 						Object constraintObj = constraintIterator.next();
 					// existence constraint
 						if(constraintObj instanceof ExistenceConstraint){
@@ -410,11 +410,7 @@
 				if(currentClass instanceof AbstractClassDef){
 					AbstractClassDef abstractClassDef = (AbstractClassDef) currentClass;
 					if(!viewables.contains(abstractClassDef)){
-<<<<<<< HEAD
 						errs.addEvent(errFact.logInfoMsg("validate role references of {0}...",abstractClassDef.getScopedName(null)));
-=======
-						errs.addEvent(errFact.logInfoMsg("validate role cardinality {0}...",abstractClassDef.getScopedName(null)));
->>>>>>> 79fc11fe
 						viewables.add(abstractClassDef);
 					}
 					Iterator<RoleDef> targetRoleIterator=abstractClassDef.getOpposideRoles();
@@ -1177,20 +1173,20 @@
 					}
 				}
 			} else if(pathEl instanceof AttributeRef){
-				AttributeRef attrRef = (AttributeRef) pathEl;
-				Type type = attrRef.getAttr().getDomain();
-				String attrName = objectPathObj.getLastPathEl().getName();
-				if(iomObj.getattrvaluecount(attrName)==0){
-					return Value.createUndefined();
-				}else{
-					String objValue = iomObj.getattrvalue(attrName);
-					if(objValue != null){
-						if (objValue.equals("true")){
-							return new Value(true);
-						} else if (objValue.equals("false")){
-							return new Value(false);
-							// if null, then complex value.
-						} else {
+			AttributeRef attrRef = (AttributeRef) pathEl;
+			Type type = attrRef.getAttr().getDomain();
+			String attrName = objectPathObj.getLastPathEl().getName();
+			if(iomObj.getattrvaluecount(attrName)==0){
+				return Value.createUndefined();
+			}else{
+				String objValue = iomObj.getattrvalue(attrName);
+				if(objValue != null){
+					if (objValue.equals("true")){
+						return new Value(true);
+					} else if (objValue.equals("false")){
+						return new Value(false);
+						// if null, then complex value.
+					} else {
 							Type aliasType=null;
 						if (type instanceof TypeAlias){
 							TypeAlias typeAlias = (TypeAlias) type;
