--- conflicted
+++ resolved
@@ -305,13 +305,8 @@
             if (functions.containsKey(functionCall)) {
                 return functions.get(functionCall);
             }
-<<<<<<< HEAD
             Value isArea = validator.evaluateAreArea(iomObj, argObjects, surfaceBagPath, surfaceAttrPath, currentFunction, validationKind);
-            functions.put(currentFunction, isArea);
-=======
-            Value isArea = validator.evaluateAreArea(iomObj, argObjects, surfaceBagPath, surfaceAttrPath, currentFunction);
             functions.put(functionCall, isArea);
->>>>>>> 536e602f
             return isArea;
         }
         
