package ch.interlis.iox_j.logging;

import java.util.Date;

import ch.interlis.iom.IomObject;
import ch.interlis.iox.IoxLogEvent;
import ch.interlis.iox.IoxLogging;

public class LogEventFactory {
	private String dataSource=null;
	private IomObject dataObj=null;
<<<<<<< HEAD
	private Double coordX=null;
	private Double coordY=null;
	private Double coordZ=null;
=======
	private IoxLogging logger=null;
>>>>>>> cb2bd2ad
	public void setDataSource(String dataSource) {
		this.dataSource = dataSource;
	}
	public void setDataObj(IomObject dataObj) {
		this.dataObj = dataObj;
		this.coordX=null;
		this.coordY=null;
		this.coordZ=null;
	}
	public void setDefaultCoord(IomObject coord) {
		if(coord!=null){
			String c1=coord.getattrvalue("C1");
			String c2=coord.getattrvalue("C2");
			String c3=coord.getattrvalue("C3");
			if(c1!=null && c2!=null){
				this.coordX=Double.valueOf(c1);
				this.coordY=Double.valueOf(c2);
				if(c3!=null){
					this.coordZ=Double.valueOf(c3);
				}
			}
		}else{
			this.coordX=null;
			this.coordY=null;
			this.coordZ=null;
		}
		
	}
	public IoxLogEvent logErrorMsg(String msg,String... args){
		String eventId="codeInternal";
		if(dataObj!=null){
			return new LogEventImpl(dataSource,new Date(),eventId,IoxLogEvent.ERROR,formatMessage(msg,dataObj,args),null,dataObj.getobjectline(),dataObj.getobjecttag(),getObjectTechId(dataObj),getObjectUsrId(dataObj),dataObj.getobjectoid(),null,coordX,coordY,coordZ,getCallerOrigin());
		}
		return new LogEventImpl(dataSource,new Date(),eventId,IoxLogEvent.ERROR,formatMessage(msg,null),null,null,null,null,null,null,null,coordX,coordY,coordZ,getCallerOrigin());
	}
	public IoxLogEvent logWarningMsg(String msg,String... args){
		String eventId="codeInternal";
		if(dataObj!=null){
			return new LogEventImpl(dataSource,new Date(),eventId,IoxLogEvent.WARNING,formatMessage(msg,dataObj,args),null,dataObj.getobjectline(),dataObj.getobjecttag(),getObjectTechId(dataObj),getObjectUsrId(dataObj),dataObj.getobjectoid(),null,coordX,coordY,coordZ,getCallerOrigin());
		}
		return new LogEventImpl(dataSource,new Date(),eventId,IoxLogEvent.WARNING,formatMessage(msg,null),null,null,null,null,null,null,null,coordX,coordY,coordZ,getCallerOrigin());
	}
	public IoxLogEvent logErrorById(String eventId,String... args){
		if(dataObj!=null){
			return new LogEventImpl(dataSource,new Date(),eventId,IoxLogEvent.ERROR,formatMessageId(eventId,dataObj,args),null,dataObj.getobjectline(),dataObj.getobjecttag(),getObjectTechId(dataObj),getObjectUsrId(dataObj),dataObj.getobjectoid(),null,coordX,coordY,coordZ,getCallerOrigin());
		}
		return new LogEventImpl(dataSource,new Date(),eventId,IoxLogEvent.ERROR,formatMessageId(eventId,null,args),null,null,null,null,null,null,null,coordX,coordY,coordZ,getCallerOrigin());
	}
	private String getObjectUsrId(IomObject iomObj) {
		// TODO Auto-generated method stub
		return null;
	}
	private String getObjectTechId(IomObject iomObj) {
		// TODO Auto-generated method stub
		return null;
	}
	private String formatMessage(String rawMsg, IomObject iomObj,String...args) {
		// TODO resolve placeholders
		int startPos=rawMsg.indexOf('{');
		if(startPos==-1){
			return rawMsg;
		}
		StringBuffer msg=new StringBuffer();
		StringBuffer param=null;
		for(int idx=0;idx<rawMsg.length();idx++){
			char c=rawMsg.charAt(idx);
			if(param==null){
				if(c=='{'){
					param=new StringBuffer();
				}else{
					msg.append(c);
				}
			}else{
				if(c=='}'){
					// resolve param
					try{
						int argi=Integer.parseInt(param.toString());
						msg.append(args[argi]);
					}catch(NumberFormatException e){
						String value=iomObj.getattrvalue(param.toString());
						if(value!=null){
							msg.append(value);
						}
					}
					param=null;
				}else{
					param.append(c);
				}
			}
		}
		return msg.toString();
	}
	private String formatMessageId(String eventId, IomObject dataObj2,String...args) {
		// TODO get message from ressource bundle and resolve placeholders
		return null;
	}
	/** gets the origin of a call to logError() functions.
	 */
	static private StackTraceElement getCallerOrigin(){
		Throwable tr=new Throwable();
		StackTraceElement stack[]=tr.getStackTrace();
		// stack[0]: getOrigin()
		// stack[1]: logError()
		// stack[2]: user code
		if(2<stack.length){
			StackTraceElement st=stack[2]; 
			return st;
		}
		return null;
	}
	public void addEvent(IoxLogEvent ex)
	{
		if(logger==null){
			throw new IllegalStateException("logger must not be null");
		}
		logger.addEvent(ex);
	}
	public IoxLogging getLogger() {
		return logger;
	}
	public void setLogger(IoxLogging logger) {
		this.logger = logger;
	}
}<|MERGE_RESOLUTION|>--- conflicted
+++ resolved
@@ -9,13 +9,10 @@
 public class LogEventFactory {
 	private String dataSource=null;
 	private IomObject dataObj=null;
-<<<<<<< HEAD
+	private IoxLogging logger=null;
 	private Double coordX=null;
 	private Double coordY=null;
 	private Double coordZ=null;
-=======
-	private IoxLogging logger=null;
->>>>>>> cb2bd2ad
 	public void setDataSource(String dataSource) {
 		this.dataSource = dataSource;
 	}
